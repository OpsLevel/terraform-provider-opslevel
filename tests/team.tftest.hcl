--- conflicted
+++ resolved
@@ -164,11 +164,7 @@
 run "resource_team_create_with_required_fields" {
 
   variables {
-<<<<<<< HEAD
-    # required fields from file scoped variables block
-=======
     # other fields from file scoped variables block
->>>>>>> 87e73e0e
     aliases          = null
     parent           = null
     responsibilities = null
