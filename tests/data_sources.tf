--- conflicted
+++ resolved
@@ -29,7 +29,6 @@
   }
 }
 
-<<<<<<< HEAD
 data "opslevel_rubric_category" "name_filter" {
   filter {
     field = "name"
@@ -43,14 +42,13 @@
     value = "Z2lkOi8vb3BzbGV2ZWwvVGllci8yMTAw"
   }
 }
-=======
+
 # PropertyDefinition data sources
 data "opslevel_property_definition" "mock_property_definition" {
   identifier = "mock-property_definition-alias"
 }
 
 # Tier data sources
->>>>>>> 4a9c3307
 
 data "opslevel_tier" "mock_tier" {
   filter {
