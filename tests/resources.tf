# Domain resources

resource "opslevel_domain" "fancy" {
  name        = "Example"
  description = "The whole app in one monolith"
  owner       = "Developers"
  note        = "This is an example"
}

# Infrastructure resources

resource "opslevel_infrastructure" "small_infra" {
  data = jsonencode({
    name = "small-query"
  })
  owner  = var.test_id
  schema = "Small Database"
}


resource "opslevel_infrastructure" "big_infra" {
  aliases = ["big-infra"]
  data = jsonencode({
    name                = "big-query"
    external_id         = 1234
    replica             = true
    publicly_accessible = false
    storage_size = {
      unit  = "GB"
      value = 700
    }
  })
  owner = "Z2lkOi8vukla122kljf"
  provider_data = {
    account = "dev"
    name    = "google cloud"
    type    = "BigQuery"
    url     = "https://console.cloud.google.com/"
  }
  schema = "Big Database"
}

# Rubric Category resources

resource "opslevel_rubric_category" "mock_category" {
  name = "Mock Category"
}

# Rubric Level resources

resource "opslevel_rubric_level" "big" {
  description = "big rubric description"
  index       = 5
  name        = "big rubric level"
}

resource "opslevel_rubric_level" "small" {
  name = "small rubric level"
}

# Secret resources

resource "opslevel_secret" "mock_secret" {
  alias = "secret-alias"
  value = "too_many_passwords"
  owner = "Developers"
}

# Service resources

resource "opslevel_service" "big" {
  aliases                       = ["service-1", "service-2"]
  api_document_path             = "api/doc/path.yaml"
  description                   = "Service Description"
  framework                     = "Service Framework"
  language                      = "Service Language"
  lifecycle_alias               = "alpha"
  name                          = "Big Service"
  owner                         = "team-alias"
  preferred_api_document_source = "PULL"
  product                       = "Mock Product"
  tags                          = ["key1:value1", "key2:value2"]
  tier_alias                    = "Service Tier"
}

resource "opslevel_service" "small" {
  name = "Small Service"
}

# Scorecard resources

resource "opslevel_scorecard" "big" {
  affects_overall_service_levels = false
  description                    = "This is a big scorecard"
  filter_id                      = var.test_id
  name                           = "Big Scorecard"
  owner_id                       = var.test_id
}

resource "opslevel_scorecard" "small" {
  affects_overall_service_levels = true
  name                           = "Small Scorecard"
  owner_id                       = var.test_id
}

# User resources

resource "opslevel_user" "mock_user" {
  name  = "Mock User"
  email = "mock_user@mock.com"
  role  = "user"
}

resource "opslevel_user" "mock_user_no_role" {
  name  = "Mock User"
  email = "mock_user@mock.com"
}

resource "opslevel_user" "mock_user_admin" {
  name  = "Mock User"
  email = "mock_user@mock.com"
  role  = "admin"
}

# Webhook Action resources

resource "opslevel_webhook_action" "mock" {
  description = "Pages the On Call"
  headers = {
    accept        = "application/vnd.pagerduty+json;version=2"
    authorization = "Token token=XXXXXXXXXXXXXX"
    content-type  = "application/json"
    from          = "foo@opslevel.com"
  }
  method  = "POST"
  name    = "Small Webhook Action"
  payload = <<EOT
{
    "incident":
    {
        "type": "incident",
        "title": "{{manualInputs.IncidentTitle}}",
        "service": {
        "id": "{{ service | tag_value: 'pd_id' }}",
        "type": "service_reference"
        },
        "body": {
        "type": "incident_body",
        "details": "Incident triggered from OpsLevel by {{user.name}} with the email {{user.email}}. {{manualInputs.IncidentDescription}}"
        }
    }
}
  EOT
  url     = "https://api.pagerduty.com/incidents"
}

# Checks

# Check Manual

resource "opslevel_check_manual" "example" {
  name      = "foo"
  enable_on = "2022-05-23T14:14:18.782000Z"
  category  = var.test_id
  level     = var.test_id
  owner     = var.test_id
  filter    = var.test_id
  update_frequency = {
    starting_date = "2020-02-12T06:36:13Z"
    time_scale    = "week"
    value         = 1
  }
  update_requires_comment = false
  notes                   = "Optional additional info on why this check is run or how to fix it"
}

<<<<<<< HEAD
# Repo Search

resource "opslevel_check_git_branch_protection" "example" {
  name      = "foo"
  enable_on = "2022-05-23T14:14:18.782000Z"
  category  = var.test_id
  level     = var.test_id
  owner     = var.test_id
  filter    = var.test_id
}

# Repo Integrated

resource "opslevel_check_repository_integrated" "example" {
  name     = "foo"
  enabled  = true
  category = var.test_id
  level    = var.test_id
  owner    = var.test_id
  filter   = var.test_id
}

# Repo Grep

resource "opslevel_check_repository_grep" "example" {
  name             = "foo"
  enabled          = true
  category         = var.test_id
  level            = var.test_id
  owner            = var.test_id
  filter           = var.test_id
  directory_search = false
  filepaths        = ["/src", "/tests"]
  file_contents_predicate = {
    type  = "contains"
    value = "**/hello.go"
  }
}

# Has Documentation

resource "opslevel_check_has_documentation" "example" {
  name     = "foo"
  enabled  = true
  category = var.test_id
  level    = var.test_id
  owner    = var.test_id
  filter   = var.test_id

  document_type    = "api"
  document_subtype = "openapi"
}

# Check Alert Source

resource "opslevel_check_alert_source_usage" "example" {
  name     = "foo"
  enabled  = true
  category = var.test_id
  level    = var.test_id
  owner    = var.test_id
  filter   = var.test_id

  alert_type = "pagerduty" # one of: "pagerduty", "datadog", "opsgenie"
  alert_name_predicate = {
    type  = "contains"
    value = "dev"
  }
}

# Check Recent Deploy

resource "opslevel_check_has_recent_deploy" "example" {
  name     = "foo"
  category = var.test_id
  level    = var.test_id
  owner    = var.test_id
  filter   = var.test_id
  days     = 14
}

# Repo File

resource "opslevel_check_repository_file" "example" {
  name             = "foo"
  enabled          = true
  category         = var.test_id
  level            = var.test_id
  owner            = var.test_id
  filter           = var.test_id
  directory_search = false
  filepaths        = ["/src", "/tests"]
  file_contents_predicate = {
    type  = "equals"
    value = "import shim"
  }
  use_absolute_root = false
}

# Check Repo Search

resource "opslevel_check_repository_search" "example" {
  name            = "foo"
  enabled         = true
  category        = var.test_id
  level           = var.test_id
  owner           = var.test_id
  filter          = var.test_id
  file_extensions = ["sbt", "py"]
  file_contents_predicate = {
    type  = "contains"
    value = "postgres"
  }
}

# Check Service Configuration

resource "opslevel_check_service_configuration" "example" {
  name     = "foo"
  enabled  = true
  category = var.test_id
  level    = var.test_id
  owner    = var.test_id
  filter   = var.test_id
}

# Check Service Dependency

resource "opslevel_check_service_dependency" "example" {
  name     = "foo"
  enabled  = true
  category = var.test_id
  level    = var.test_id
  owner    = var.test_id
  filter   = var.test_id
}

# Check Service Ownership

resource "opslevel_check_service_ownership" "example" {
  name                   = "foo"
  enabled                = true
  category               = var.test_id
  level                  = var.test_id
  owner                  = var.test_id
  filter                 = var.test_id
  notes                  = "Optional additional info on why this check is run or how to fix it"
  require_contact_method = true
  contact_method         = "ANY"
  tag_key                = "team"
  tag_predicate = {
    type  = "equals"
    value = "frontend"
  }
}

# Check Tag Defined

resource "opslevel_check_tag_defined" "example" {
  name     = "foo"
  enabled  = true
  category = var.test_id
  level    = var.test_id
  owner    = var.test_id
  filter   = var.test_id
  tag_key  = "environment"
  tag_predicate = {
    type  = "contains"
    value = "dev"
=======
# Check Tool Usage

resource "opslevel_check_tool_usage" "example" {
  name          = "foo"
  enabled       = true
  category      = var.test_id
  level         = var.test_id
  owner         = var.test_id
  filter        = var.test_id
  tool_category = "metrics"
  tool_name_predicate = {
    type  = "equals"
    value = "datadog"
  }
  environment_predicate = {
    type  = "equals"
    value = "production"
>>>>>>> 1ef408da
  }
}<|MERGE_RESOLUTION|>--- conflicted
+++ resolved
@@ -174,7 +174,6 @@
   notes                   = "Optional additional info on why this check is run or how to fix it"
 }
 
-<<<<<<< HEAD
 # Repo Search
 
 resource "opslevel_check_git_branch_protection" "example" {
@@ -344,7 +343,9 @@
   tag_predicate = {
     type  = "contains"
     value = "dev"
-=======
+  }
+}
+
 # Check Tool Usage
 
 resource "opslevel_check_tool_usage" "example" {
@@ -362,6 +363,5 @@
   environment_predicate = {
     type  = "equals"
     value = "production"
->>>>>>> 1ef408da
   }
 }