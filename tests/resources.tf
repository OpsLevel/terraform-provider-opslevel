--- conflicted
+++ resolved
@@ -137,7 +137,6 @@
   name = "Small Service"
 }
 
-<<<<<<< HEAD
 # Service Repository resources
 
 resource "opslevel_service_repository" "with_alias" {
@@ -150,7 +149,8 @@
 resource "opslevel_service_repository" "with_id" {
   repository = var.test_id
   service    = var.test_id
-=======
+}
+
 # Service Dependency resources
 
 resource "opslevel_service_dependency" "with_alias" {
@@ -164,7 +164,6 @@
     This is an example of notes on a service dependency
   EOT
   service      = var.test_id
->>>>>>> ac123999
 }
 
 # Scorecard resources
