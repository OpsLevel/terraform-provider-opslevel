--- conflicted
+++ resolved
@@ -126,7 +126,6 @@
   owner_id                       = var.test_id
 }
 
-<<<<<<< HEAD
 # System resources
 
 resource "opslevel_system" "big" {
@@ -139,7 +138,8 @@
 
 resource "opslevel_system" "small" {
   name = "Small System"
-=======
+}
+
 # Trigger Definition resources
 
 resource "opslevel_trigger_definition" "big" {
@@ -186,7 +186,6 @@
   name           = "Small Trigger Definition"
   owner          = var.test_id
   published      = true
->>>>>>> 6a60577e
 }
 
 # User resources
