--- conflicted
+++ resolved
@@ -167,7 +167,6 @@
   name = "Small Service"
 }
 
-<<<<<<< HEAD
 # Service Repository resources
 
 resource "opslevel_service_repository" "with_alias" {
@@ -197,10 +196,7 @@
   service      = var.test_id
 }
 
-# Scorecard resources
-=======
 # Service Tag resources
->>>>>>> 7b34d963
 
 resource "opslevel_service_tag" "using_service_id" {
   key     = "hello_with_id"
