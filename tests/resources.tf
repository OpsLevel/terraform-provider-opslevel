# Domain resources

resource "opslevel_domain" "fancy" {
  name        = "Example"
  description = "The whole app in one monolith"
  owner       = "Developers"
  note        = "This is an example"
}

# Infrastructure resources

resource "opslevel_infrastructure" "small_infra" {
  data = jsonencode({
    name = "small-query"
  })
  owner  = var.test_id
  schema = "Small Database"
}


resource "opslevel_infrastructure" "big_infra" {
  aliases = ["big-infra"]
  data = jsonencode({
    name                = "big-query"
    external_id         = 1234
    replica             = true
    publicly_accessible = false
    storage_size = {
      unit  = "GB"
      value = 700
    }
  })
  owner = "Z2lkOi8vukla122kljf"
  provider_data = {
    account = "dev"
    name    = "google cloud"
    type    = "BigQuery"
    url     = "https://console.cloud.google.com/"
  }
  schema = "Big Database"
}

# Rubric Category resources

resource "opslevel_rubric_category" "mock_category" {
  name = "Mock Category"
}

# Rubric Level resources

resource "opslevel_rubric_level" "big" {
  description = "big rubric description"
  index       = 5
  name        = "big rubric level"
}

resource "opslevel_rubric_level" "small" {
  name = "small rubric level"
}

# Secret resources

resource "opslevel_secret" "mock_secret" {
  alias = "secret-alias"
  value = "too_many_passwords"
  owner = "Developers"
}

# Service resources

resource "opslevel_service" "big" {
  aliases                       = ["service-1", "service-2"]
  api_document_path             = "api/doc/path.yaml"
  description                   = "Service Description"
  framework                     = "Service Framework"
  language                      = "Service Language"
  lifecycle_alias               = "alpha"
  name                          = "Big Service"
  owner                         = "team-alias"
  preferred_api_document_source = "PULL"
  product                       = "Mock Product"
  tags                          = ["key1:value1", "key2:value2"]
  tier_alias                    = "Service Tier"
}

resource "opslevel_service" "small" {
  name = "Small Service"
}

# Scorecard resources

resource "opslevel_scorecard" "big" {
  affects_overall_service_levels = false
  description                    = "This is a big scorecard"
  filter_id                      = var.test_id
  name                           = "Big Scorecard"
  owner_id                       = var.test_id
}

resource "opslevel_scorecard" "small" {
  affects_overall_service_levels = true
  name                           = "Small Scorecard"
  owner_id                       = var.test_id
}

# User resources

resource "opslevel_user" "mock_user" {
  name  = "Mock User"
  email = "mock_user@mock.com"
  role  = "user"
}

resource "opslevel_user" "mock_user_no_role" {
  name  = "Mock User"
  email = "mock_user@mock.com"
}

resource "opslevel_user" "mock_user_admin" {
  name  = "Mock User"
  email = "mock_user@mock.com"
  role  = "admin"
}

# Webhook Action resources

resource "opslevel_webhook_action" "mock" {
  description = "Pages the On Call"
  headers = {
    accept        = "application/vnd.pagerduty+json;version=2"
    authorization = "Token token=XXXXXXXXXXXXXX"
    content-type  = "application/json"
    from          = "foo@opslevel.com"
  }
  method  = "POST"
  name    = "Small Webhook Action"
  payload = <<EOT
{
    "incident":
    {
        "type": "incident",
        "title": "{{manualInputs.IncidentTitle}}",
        "service": {
        "id": "{{ service | tag_value: 'pd_id' }}",
        "type": "service_reference"
        },
        "body": {
        "type": "incident_body",
        "details": "Incident triggered from OpsLevel by {{user.name}} with the email {{user.email}}. {{manualInputs.IncidentDescription}}"
        }
    }
}
  EOT
  url     = "https://api.pagerduty.com/incidents"
}

# Checks

# Check Manual

resource "opslevel_check_manual" "example" {
  name      = "foo"
  enable_on = "2022-05-23T14:14:18.782000Z"
  category  = var.test_id
  level     = var.test_id
  owner     = var.test_id
  filter    = var.test_id
  update_frequency = {
    starting_date = "2020-02-12T06:36:13Z"
    time_scale    = "week"
    value         = 1
  }
  update_requires_comment = false
  notes                   = "Optional additional info on why this check is run or how to fix it"
}

<<<<<<< HEAD
# Repo Search

resource "opslevel_check_git_branch_protection" "example" {
  name      = "foo"
  enable_on = "2022-05-23T14:14:18.782000Z"
  category  = var.test_id
  level     = var.test_id
  owner     = var.test_id
  filter    = var.test_id
}

# Repo Integrated

resource "opslevel_check_repository_integrated" "example" {
  name     = "foo"
  enabled  = true
=======
resource "opslevel_check_has_recent_deploy" "example" {
  name     = "foo"
>>>>>>> 3c3dc78a
  category = var.test_id
  level    = var.test_id
  owner    = var.test_id
  filter   = var.test_id
<<<<<<< HEAD
}

# Repo Grep

resource "opslevel_check_repository_grep" "example" {
  name             = "foo"
  enabled          = true
  category         = var.test_id
  level            = var.test_id
  owner            = var.test_id
  filter           = var.test_id
  directory_search = false
  filepaths        = ["/src", "/tests"]
  file_contents_predicate = {
    type  = "contains"
    value = "**/hello.go"
  }
}

# Has Documentation

resource "opslevel_check_has_documentation" "example" {
  name     = "foo"
  enabled  = true
  category = var.test_id
  level    = var.test_id
  owner    = var.test_id
  filter   = var.test_id

  document_type    = "api"
  document_subtype = "openapi"
}

# Check Alert Source

resource "opslevel_check_alert_source_usage" "example" {
  name     = "foo"
  enabled  = true
  category = var.test_id
  level    = var.test_id
  owner    = var.test_id
  filter   = var.test_id

  alert_type = "pagerduty" # one of: "pagerduty", "datadog", "opsgenie"
  alert_name_predicate = {
    type  = "contains"
    value = "dev"
  }
=======
  days     = 14
>>>>>>> 3c3dc78a
}<|MERGE_RESOLUTION|>--- conflicted
+++ resolved
@@ -174,7 +174,6 @@
   notes                   = "Optional additional info on why this check is run or how to fix it"
 }
 
-<<<<<<< HEAD
 # Repo Search
 
 resource "opslevel_check_git_branch_protection" "example" {
@@ -191,15 +190,10 @@
 resource "opslevel_check_repository_integrated" "example" {
   name     = "foo"
   enabled  = true
-=======
-resource "opslevel_check_has_recent_deploy" "example" {
-  name     = "foo"
->>>>>>> 3c3dc78a
-  category = var.test_id
-  level    = var.test_id
-  owner    = var.test_id
-  filter   = var.test_id
-<<<<<<< HEAD
+  category = var.test_id
+  level    = var.test_id
+  owner    = var.test_id
+  filter   = var.test_id
 }
 
 # Repo Grep
@@ -248,7 +242,15 @@
     type  = "contains"
     value = "dev"
   }
-=======
+}
+
+# Check Recent Deploy
+
+resource "opslevel_check_has_recent_deploy" "example" {
+  name     = "foo"
+  category = var.test_id
+  level    = var.test_id
+  owner    = var.test_id
+  filter   = var.test_id
   days     = 14
->>>>>>> 3c3dc78a
 }