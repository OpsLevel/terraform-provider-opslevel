--- conflicted
+++ resolved
@@ -46,10 +46,29 @@
   name = "Mock Category"
 }
 
-<<<<<<< HEAD
-# Scorecard resources
+# Rubric Level resources
 
-resource "opslevel_scorecard" "big" {
+resource "opslevel_rubric_level" "big" {
+  description = "big rubric description"
+  index       = 5
+  name        = "big rubric level"
+}
+
+resource "opslevel_rubric_level" "small" {
+  name = "small rubric level"
+}
+
+# Secret resources
+
+resource "opslevel_secret" "mock_secret" {
+  alias = "secret-alias"
+  value = "too_many_passwords"
+  owner = "Developers"
+}
+
+# Service resources
+
+resource "opslevel_service" "big" {
   aliases                       = ["Secret Alias"]
   api_document_path             = "api-document-path"
   description                   = "Scorecard Description"
@@ -65,30 +84,8 @@
   tier_alias                    = "Scorecard Tier"
 }
 
-resource "opslevel_scorecard" "small" {
+resource "opslevel_service" "small" {
   name = "Big Scorecard"
-}
-
-=======
-# Rubric Level resources
-
-resource "opslevel_rubric_level" "big" {
-  description = "big rubric description"
-  index       = 5
-  name        = "big rubric level"
-}
-
-resource "opslevel_rubric_level" "small" {
-  name = "small rubric level"
-}
->>>>>>> cfe08e07
-
-# Secret resources
-
-resource "opslevel_secret" "mock_secret" {
-  alias = "secret-alias"
-  value = "too_many_passwords"
-  owner = "Developers"
 }
 
 # Scorecard resources
