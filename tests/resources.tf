# Domain resources

resource "opslevel_domain" "fancy" {
  name        = "Example"
  description = "The whole app in one monolith"
  owner       = "Developers"
  note        = "This is an example"
}

# Infrastructure resources

resource "opslevel_infrastructure" "small_infra" {
  data = jsonencode({
    name = "small-query"
  })
  owner  = var.test_id
  schema = "Small Database"
}


resource "opslevel_infrastructure" "big_infra" {
  aliases = ["big-infra"]
  data = jsonencode({
    name                = "big-query"
    external_id         = 1234
    replica             = true
    publicly_accessible = false
    storage_size = {
      unit  = "GB"
      value = 700
    }
  })
  owner = "Z2lkOi8vukla122kljf"
  provider_data = {
    account = "dev"
    name    = "google cloud"
    type    = "BigQuery"
    url     = "https://console.cloud.google.com/"
  }
  schema = "Big Database"
}

# Rubric Category resources

resource "opslevel_rubric_category" "mock_category" {
  name = "Mock Category"
}

# Rubric Level resources

resource "opslevel_rubric_level" "big" {
  description = "big rubric description"
  index       = 5
  name        = "big rubric level"
}

resource "opslevel_rubric_level" "small" {
  name = "small rubric level"
}

# Secret resources

resource "opslevel_secret" "mock_secret" {
  alias = "secret-alias"
  value = "too_many_passwords"
  owner = "Developers"
}

# Service resources

resource "opslevel_service" "big" {
  aliases                       = ["service-1", "service-2"]
  api_document_path             = "api/doc/path.yaml"
  description                   = "Service Description"
  framework                     = "Service Framework"
  language                      = "Service Language"
  lifecycle_alias               = "alpha"
  name                          = "Big Service"
  owner                         = "team-alias"
  preferred_api_document_source = "PULL"
  product                       = "Mock Product"
  tags                          = ["key1:value1", "key2:value2"]
  tier_alias                    = "Service Tier"
}

resource "opslevel_service" "small" {
  name = "Small Service"
}

# Scorecard resources

resource "opslevel_scorecard" "big" {
  affects_overall_service_levels = false
  description                    = "This is a big scorecard"
  filter_id                      = var.test_id
  name                           = "Big Scorecard"
  owner_id                       = var.test_id
}

resource "opslevel_scorecard" "small" {
  affects_overall_service_levels = true
  name                           = "Small Scorecard"
  owner_id                       = var.test_id
}

# User resources

resource "opslevel_user" "mock_user" {
  name  = "Mock User"
  email = "mock_user@mock.com"
  role  = "user"
}

resource "opslevel_user" "mock_user_no_role" {
  name  = "Mock User"
  email = "mock_user@mock.com"
}

resource "opslevel_user" "mock_user_admin" {
  name  = "Mock User"
  email = "mock_user@mock.com"
  role  = "admin"
}

# Webhook Action resources

resource "opslevel_webhook_action" "mock" {
  description = "Pages the On Call"
  headers = {
    accept        = "application/vnd.pagerduty+json;version=2"
    authorization = "Token token=XXXXXXXXXXXXXX"
    content-type  = "application/json"
    from          = "foo@opslevel.com"
  }
  method  = "POST"
  name    = "Small Webhook Action"
  payload = <<EOT
{
    "incident":
    {
        "type": "incident",
        "title": "{{manualInputs.IncidentTitle}}",
        "service": {
        "id": "{{ service | tag_value: 'pd_id' }}",
        "type": "service_reference"
        },
        "body": {
        "type": "incident_body",
        "details": "Incident triggered from OpsLevel by {{user.name}} with the email {{user.email}}. {{manualInputs.IncidentDescription}}"
        }
    }
}
  EOT
  url     = "https://api.pagerduty.com/incidents"
}

# Checks

# Check Manual

resource "opslevel_check_manual" "example" {
  name      = "foo"
  enable_on = "2022-05-23T14:14:18.782000Z"
  category  = var.test_id
  level     = var.test_id
  owner     = var.test_id
  filter    = var.test_id
  update_frequency = {
    starting_date = "2020-02-12T06:36:13Z"
    time_scale    = "week"
    value         = 1
  }
  update_requires_comment = false
  notes                   = "Optional additional info on why this check is run or how to fix it"
}

<<<<<<< HEAD
# Repo Search

resource "opslevel_check_git_branch_protection" "example" {
  name      = "foo"
  enable_on = "2022-05-23T14:14:18.782000Z"
  category  = var.test_id
  level     = var.test_id
  owner     = var.test_id
  filter    = var.test_id
}

# Repo Integrated

resource "opslevel_check_repository_integrated" "example" {
  name     = "foo"
  enabled  = true
  category = var.test_id
  level    = var.test_id
  owner    = var.test_id
  filter   = var.test_id
}

# Repo Grep

resource "opslevel_check_repository_grep" "example" {
  name             = "foo"
  enabled          = true
  category         = var.test_id
  level            = var.test_id
  owner            = var.test_id
  filter           = var.test_id
  directory_search = false
  filepaths        = ["/src", "/tests"]
  file_contents_predicate = {
    type  = "contains"
    value = "**/hello.go"
  }
}

# Has Documentation

resource "opslevel_check_has_documentation" "example" {
  name     = "foo"
  enabled  = true
  category = var.test_id
  level    = var.test_id
  owner    = var.test_id
  filter   = var.test_id

  document_type    = "api"
  document_subtype = "openapi"
}

# Check Alert Source

resource "opslevel_check_alert_source_usage" "example" {
  name     = "foo"
  enabled  = true
  category = var.test_id
  level    = var.test_id
  owner    = var.test_id
  filter   = var.test_id

  alert_type = "pagerduty" # one of: "pagerduty", "datadog", "opsgenie"
  alert_name_predicate = {
    type  = "contains"
    value = "dev"
  }
}

# Check Recent Deploy

resource "opslevel_check_has_recent_deploy" "example" {
  name     = "foo"
  category = var.test_id
  level    = var.test_id
  owner    = var.test_id
  filter   = var.test_id
  days     = 14
}

# Repo File

resource "opslevel_check_repository_file" "example" {
  name             = "foo"
  enabled          = true
  category         = var.test_id
  level            = var.test_id
  owner            = var.test_id
  filter           = var.test_id
  directory_search = false
  filepaths        = ["/src", "/tests"]
  file_contents_predicate = {
    type  = "equals"
    value = "import shim"
  }
  use_absolute_root = false
}

# Check Repo Search

resource "opslevel_check_repository_search" "example" {
  name            = "foo"
  enabled         = true
  category        = var.test_id
  level           = var.test_id
  owner           = var.test_id
  filter          = var.test_id
  file_extensions = ["sbt", "py"]
  file_contents_predicate = {
    type  = "contains"
    value = "postgres"
  }
}

# Check Service Configuration

resource "opslevel_check_service_configuration" "example" {
=======
# Check Service Property

resource "opslevel_check_service_property" "example" {
>>>>>>> 0a7747a6
  name     = "foo"
  enabled  = true
  category = var.test_id
  level    = var.test_id
  owner    = var.test_id
  filter   = var.test_id
<<<<<<< HEAD
}

# Check Service Dependency

resource "opslevel_check_service_dependency" "example" {
  name     = "foo"
  enabled  = true
  category = var.test_id
  level    = var.test_id
  owner    = var.test_id
  filter   = var.test_id
}

# Check Service Ownership

resource "opslevel_check_service_ownership" "example" {
  name                   = "foo"
  enabled                = true
  category               = var.test_id
  level                  = var.test_id
  owner                  = var.test_id
  filter                 = var.test_id
  notes                  = "Optional additional info on why this check is run or how to fix it"
  require_contact_method = true
  contact_method         = "ANY"
  tag_key                = "team"
  tag_predicate = {
    type  = "equals"
    value = "frontend"
  }
}

# Check Tag Defined

resource "opslevel_check_tag_defined" "example" {
  name     = "foo"
  enabled  = true
  category = var.test_id
  level    = var.test_id
  owner    = var.test_id
  filter   = var.test_id
  tag_key  = "environment"
  tag_predicate = {
    type  = "contains"
    value = "dev"
  }
}

# Check Tool Usage

resource "opslevel_check_tool_usage" "example" {
  name          = "foo"
  enabled       = true
  category      = var.test_id
  level         = var.test_id
  owner         = var.test_id
  filter        = var.test_id
  tool_category = "metrics"
  tool_name_predicate = {
    type  = "equals"
    value = "datadog"
  }
  environment_predicate = {
    type  = "equals"
    value = "production"
  }
}

# Check Custom Event

resource "opslevel_check_custom_event" "example" {
  name              = "foo"
  enabled           = true
  category          = var.test_id
  level             = var.test_id
  owner             = var.test_id
  filter            = var.test_id
  integration       = var.test_id
  pass_pending      = true
  service_selector  = ".messages[] | .incident.service.id"
  success_condition = ".messages[] |   select(.incident.service.id == $ctx.alias) | .incident.status == \"resolved\""
  message           = <<-EOT
  {% if check.passed %}
    ### Check passed
  {% else %}
    ### Check failed
    service **{{ data.messages[ctx.index].incident.service.id }}** has an unresolved incident.
  {% endif %}
  OpsLevel note: here you can fill in more details about this check. You can even include `data` from the payload, `params` specified in the URL and context `ctx` such as the service alias for the current evaluation.
  EOT
  notes             = "Optional additional info on why this check is run or how to fix it"
=======
  property = "language"
  predicate = {
    type  = "equals"
    value = "python"
  }
>>>>>>> 0a7747a6
}<|MERGE_RESOLUTION|>--- conflicted
+++ resolved
@@ -174,7 +174,6 @@
   notes                   = "Optional additional info on why this check is run or how to fix it"
 }
 
-<<<<<<< HEAD
 # Repo Search
 
 resource "opslevel_check_git_branch_protection" "example" {
@@ -293,18 +292,12 @@
 # Check Service Configuration
 
 resource "opslevel_check_service_configuration" "example" {
-=======
-# Check Service Property
-
-resource "opslevel_check_service_property" "example" {
->>>>>>> 0a7747a6
-  name     = "foo"
-  enabled  = true
-  category = var.test_id
-  level    = var.test_id
-  owner    = var.test_id
-  filter   = var.test_id
-<<<<<<< HEAD
+  name     = "foo"
+  enabled  = true
+  category = var.test_id
+  level    = var.test_id
+  owner    = var.test_id
+  filter   = var.test_id
 }
 
 # Check Service Dependency
@@ -396,11 +389,19 @@
   OpsLevel note: here you can fill in more details about this check. You can even include `data` from the payload, `params` specified in the URL and context `ctx` such as the service alias for the current evaluation.
   EOT
   notes             = "Optional additional info on why this check is run or how to fix it"
-=======
+}
+# Check Service Property
+
+resource "opslevel_check_service_property" "example" {
+  name     = "foo"
+  enabled  = true
+  category = var.test_id
+  level    = var.test_id
+  owner    = var.test_id
+  filter   = var.test_id
   property = "language"
   predicate = {
     type  = "equals"
     value = "python"
   }
->>>>>>> 0a7747a6
 }