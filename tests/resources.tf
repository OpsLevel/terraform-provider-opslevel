--- conflicted
+++ resolved
@@ -174,7 +174,6 @@
   notes                   = "Optional additional info on why this check is run or how to fix it"
 }
 
-<<<<<<< HEAD
 # Repo Search
 
 resource "opslevel_check_git_branch_protection" "example" {
@@ -184,7 +183,8 @@
   level     = var.test_id
   owner     = var.test_id
   filter    = var.test_id
-=======
+}
+
 # Repo Integrated
 
 resource "opslevel_check_repository_integrated" "example" {
@@ -194,5 +194,4 @@
   level    = var.test_id
   owner    = var.test_id
   filter   = var.test_id
->>>>>>> e9bb7e38
 }