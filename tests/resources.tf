# Domain resources

resource "opslevel_domain" "fancy" {
  name        = "Example"
  description = "The whole app in one monolith"
  owner       = "Developers"
  note        = "This is an example"
}

# Filter resources

resource "opslevel_filter" "small" {
  name = "Blank Filter"
}

resource "opslevel_filter" "big" {
  connective = var.connective_enum
  name       = "Big Filter"
  predicate {
    key  = var.predicate_key_enum
    type = var.predicate_type_enum
  }
  predicate {
    case_insensitive = false
    case_sensitive   = true
    key              = "lifecycle_index"
    key_data         = "big_predicate"
    type             = "ends_with"
    value            = "1"
  }
}

# Infrastructure resources

resource "opslevel_infrastructure" "small_infra" {
  data = jsonencode({
    name = "small-query"
  })
  owner  = var.test_id
  schema = "Small Database"
}


resource "opslevel_infrastructure" "big_infra" {
  aliases = ["big-infra"]
  data = jsonencode({
    name                = "big-query"
    external_id         = 1234
    replica             = true
    publicly_accessible = false
    storage_size = {
      unit  = "GB"
      value = 700
    }
  })
  owner = "Z2lkOi8vukla122kljf"
  provider_data = {
    account = "dev"
    name    = "google cloud"
    type    = "BigQuery"
    url     = "https://console.cloud.google.com/"
  }
  schema = "Big Database"
}

# Rubric Category resources

resource "opslevel_rubric_category" "mock_category" {
  name = "Mock Category"
}

# Rubric Level resources

resource "opslevel_rubric_level" "big" {
  description = "big rubric description"
  index       = 5
  name        = "big rubric level"
}

resource "opslevel_rubric_level" "small" {
  name = "small rubric level"
}

# Secret resources

resource "opslevel_secret" "mock_secret" {
  alias = "secret-alias"
  value = "too_many_passwords"
  owner = "Developers"
}

# Service resources

resource "opslevel_service" "big" {
  aliases                       = ["service-1", "service-2"]
  api_document_path             = "api/doc/path.yaml"
  description                   = "Service Description"
  framework                     = "Service Framework"
  language                      = "Service Language"
  lifecycle_alias               = "alpha"
  name                          = "Big Service"
  owner                         = "team-alias"
  preferred_api_document_source = "PULL"
  product                       = "Mock Product"
  tags                          = ["key1:value1", "key2:value2"]
  tier_alias                    = "Service Tier"
}

resource "opslevel_service" "small" {
  name = "Small Service"
}

# Scorecard resources

resource "opslevel_scorecard" "big" {
  affects_overall_service_levels = false
  description                    = "This is a big scorecard"
  filter_id                      = var.test_id
  name                           = "Big Scorecard"
  owner_id                       = var.test_id
}

resource "opslevel_scorecard" "small" {
  affects_overall_service_levels = true
  name                           = "Small Scorecard"
  owner_id                       = var.test_id
}

<<<<<<< HEAD
# System resources

resource "opslevel_system" "big" {
  description = "It's a big system"
  domain      = var.test_id
  name        = "Big System"
  note        = "Note on System"
  owner       = var.test_id
}

resource "opslevel_system" "small" {
  name = "Small System"
=======
# Team resources

resource "opslevel_team" "big" {
  aliases          = ["the_big_team", "big_team"]
  name             = "The Big Team"
  parent           = "small_team"
  responsibilities = "This is a big team"

  member {
    email = "alice@opslevel.com"
    role  = "manager"
  }

  member {
    email = "bob@opslevel.com"
    role  = "contributor"
  }
}

resource "opslevel_team" "small" {
  name = "Small Team"
>>>>>>> f819df31
}

# Trigger Definition resources

resource "opslevel_trigger_definition" "big" {
  access_control           = "everyone"
  action                   = var.test_id
  description              = "Pages the On Call"
  entity_type              = "SERVICE"
  extended_team_access     = ["team_1", "team_2"]
  filter                   = var.test_id
  manual_inputs_definition = <<EOT
---
version: 1
inputs:
  - identifier: IncidentTitle
    displayName: Title
    description: Title of the incident to trigger
    type: text_input
    required: true
    maxLength: 60
    defaultValue: Service Incident Manual Trigger
  - identifier: IncidentDescription
    displayName: Incident Description
    description: The description of the incident
    type: text_area
    required: true
  EOT
  response_template        = <<EOT
{% if response.status >= 200 and response.status < 300 %}
## Congratulations!
Your request for {{ service.name }} has succeeded. See the incident here: {{response.body.incident.html_url}}
{% else %}
## Oops something went wrong!
Please contact [{{ action_owner.name }}]({{ action_owner.href }}) for more help.
{% endif %}
  EOT
  name                     = "Big Trigger Definition"
  owner                    = var.test_id
  published                = false
}

resource "opslevel_trigger_definition" "small" {
  access_control = "everyone"
  action         = var.test_id
  name           = "Small Trigger Definition"
  owner          = var.test_id
  published      = true
}

# User resources

resource "opslevel_user" "mock_user" {
  name  = "Mock User"
  email = "mock_user@mock.com"
  role  = "user"
}

resource "opslevel_user" "mock_user_no_role" {
  name  = "Mock User"
  email = "mock_user@mock.com"
}

resource "opslevel_user" "mock_user_admin" {
  name  = "Mock User"
  email = "mock_user@mock.com"
  role  = "admin"
}

# Webhook Action resources

resource "opslevel_webhook_action" "mock" {
  description = "Pages the On Call"
  headers = {
    accept        = "application/vnd.pagerduty+json;version=2"
    authorization = "Token token=XXXXXXXXXXXXXX"
    content-type  = "application/json"
    from          = "foo@opslevel.com"
  }
  method  = "POST"
  name    = "Small Webhook Action"
  payload = <<EOT
{
    "incident":
    {
        "type": "incident",
        "title": "{{manualInputs.IncidentTitle}}",
        "service": {
        "id": "{{ service | tag_value: 'pd_id' }}",
        "type": "service_reference"
        },
        "body": {
        "type": "incident_body",
        "details": "Incident triggered from OpsLevel by {{user.name}} with the email {{user.email}}. {{manualInputs.IncidentDescription}}"
        }
    }
}
  EOT
  url     = "https://api.pagerduty.com/incidents"
}<|MERGE_RESOLUTION|>--- conflicted
+++ resolved
@@ -126,7 +126,6 @@
   owner_id                       = var.test_id
 }
 
-<<<<<<< HEAD
 # System resources
 
 resource "opslevel_system" "big" {
@@ -139,7 +138,8 @@
 
 resource "opslevel_system" "small" {
   name = "Small System"
-=======
+}
+
 # Team resources
 
 resource "opslevel_team" "big" {
@@ -161,7 +161,6 @@
 
 resource "opslevel_team" "small" {
   name = "Small Team"
->>>>>>> f819df31
 }
 
 # Trigger Definition resources
