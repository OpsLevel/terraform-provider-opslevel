# Domain resources

resource "opslevel_domain" "fancy" {
  name        = "Example"
  description = "The whole app in one monolith"
  owner       = "Developers"
  note        = "This is an example"
}

# Infrastructure resources

resource "opslevel_infrastructure" "small_infra" {
  data = jsonencode({
    name = "small-query"
  })
  owner  = var.test_id
  schema = "Small Database"
}


resource "opslevel_infrastructure" "big_infra" {
  aliases = ["big-infra"]
  data = jsonencode({
    name                = "big-query"
    external_id         = 1234
    replica             = true
    publicly_accessible = false
    storage_size = {
      unit  = "GB"
      value = 700
    }
  })
  owner = "Z2lkOi8vukla122kljf"
  provider_data = {
    account = "dev"
    name    = "google cloud"
    type    = "BigQuery"
    url     = "https://console.cloud.google.com/"
  }
  schema = "Big Database"
}

# Rubric Category resources

resource "opslevel_rubric_category" "mock_category" {
  name = "Mock Category"
}

# Rubric Level resources

resource "opslevel_rubric_level" "big" {
  description = "big rubric description"
  index       = 5
  name        = "big rubric level"
}

resource "opslevel_rubric_level" "small" {
  name = "small rubric level"
}

# Secret resources

resource "opslevel_secret" "mock_secret" {
  alias = "secret-alias"
  value = "too_many_passwords"
  owner = "Developers"
}

# Service resources

resource "opslevel_service" "big" {
  aliases                       = ["service-1", "service-2"]
  api_document_path             = "api/doc/path.yaml"
  description                   = "Service Description"
  framework                     = "Service Framework"
  language                      = "Service Language"
  lifecycle_alias               = "alpha"
  name                          = "Big Service"
  owner                         = "team-alias"
  preferred_api_document_source = "PULL"
  product                       = "Mock Product"
  tags                          = ["key1:value1", "key2:value2"]
  tier_alias                    = "Service Tier"
}

resource "opslevel_service" "small" {
  name = "Small Service"
}

# Scorecard resources

resource "opslevel_scorecard" "big" {
  affects_overall_service_levels = false
  description                    = "This is a big scorecard"
  filter_id                      = var.test_id
  name                           = "Big Scorecard"
  owner_id                       = var.test_id
}

resource "opslevel_scorecard" "small" {
  affects_overall_service_levels = true
  name                           = "Small Scorecard"
  owner_id                       = var.test_id
}

# User resources

resource "opslevel_user" "mock_user" {
  name  = "Mock User"
  email = "mock_user@mock.com"
  role  = "user"
}

resource "opslevel_user" "mock_user_no_role" {
  name  = "Mock User"
  email = "mock_user@mock.com"
}

resource "opslevel_user" "mock_user_admin" {
  name  = "Mock User"
  email = "mock_user@mock.com"
  role  = "admin"
}

# Webhook Action resources

resource "opslevel_webhook_action" "mock" {
  description = "Pages the On Call"
  headers = {
    accept        = "application/vnd.pagerduty+json;version=2"
    authorization = "Token token=XXXXXXXXXXXXXX"
    content-type  = "application/json"
    from          = "foo@opslevel.com"
  }
  method  = "POST"
  name    = "Small Webhook Action"
  payload = <<EOT
{
    "incident":
    {
        "type": "incident",
        "title": "{{manualInputs.IncidentTitle}}",
        "service": {
        "id": "{{ service | tag_value: 'pd_id' }}",
        "type": "service_reference"
        },
        "body": {
        "type": "incident_body",
        "details": "Incident triggered from OpsLevel by {{user.name}} with the email {{user.email}}. {{manualInputs.IncidentDescription}}"
        }
    }
}
  EOT
  url     = "https://api.pagerduty.com/incidents"
}

# Checks

# Check Manual

resource "opslevel_check_manual" "example" {
  name      = "foo"
  enable_on = "2022-05-23T14:14:18.782000Z"
  category  = var.test_id
  level     = var.test_id
  owner     = var.test_id
  filter    = var.test_id
  update_frequency = {
    starting_date = "2020-02-12T06:36:13Z"
    time_scale    = "week"
    value         = 1
  }
  update_requires_comment = false
  notes                   = "Optional additional info on why this check is run or how to fix it"
}

<<<<<<< HEAD
# Repo Search

resource "opslevel_check_git_branch_protection" "example" {
  name      = "foo"
  enable_on = "2022-05-23T14:14:18.782000Z"
  category  = var.test_id
  level     = var.test_id
  owner     = var.test_id
  filter    = var.test_id
}

# Repo Integrated

resource "opslevel_check_repository_integrated" "example" {
  name     = "foo"
  enabled  = true
  category = var.test_id
  level    = var.test_id
  owner    = var.test_id
  filter   = var.test_id
=======
# Repo Grep

resource "opslevel_check_repository_grep" "example" {
  name             = "foo"
  enabled          = true
  category         = var.test_id
  level            = var.test_id
  owner            = var.test_id
  filter           = var.test_id
  directory_search = false
  filepaths        = ["/src", "/tests"]
  file_contents_predicate = {
    type  = "contains"
    value = "**/hello.go"
  }
>>>>>>> 455280c2
}<|MERGE_RESOLUTION|>--- conflicted
+++ resolved
@@ -174,7 +174,6 @@
   notes                   = "Optional additional info on why this check is run or how to fix it"
 }
 
-<<<<<<< HEAD
 # Repo Search
 
 resource "opslevel_check_git_branch_protection" "example" {
@@ -195,7 +194,8 @@
   level    = var.test_id
   owner    = var.test_id
   filter   = var.test_id
-=======
+}
+
 # Repo Grep
 
 resource "opslevel_check_repository_grep" "example" {
@@ -211,5 +211,4 @@
     type  = "contains"
     value = "**/hello.go"
   }
->>>>>>> 455280c2
 }