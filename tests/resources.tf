# Domain resources

resource "opslevel_domain" "fancy" {
  name        = "Example"
  description = "The whole app in one monolith"
  owner       = "Developers"
  note        = "This is an example"
}

# Infrastructure resources

resource "opslevel_infrastructure" "small_infra" {
  data = jsonencode({
    name = "small-query"
  })
  owner  = var.test_id
  schema = "Small Database"
}


resource "opslevel_infrastructure" "big_infra" {
  aliases = ["big-infra"]
  data = jsonencode({
    name                = "big-query"
    external_id         = 1234
    replica             = true
    publicly_accessible = false
    storage_size = {
      unit  = "GB"
      value = 700
    }
  })
  owner = "Z2lkOi8vukla122kljf"
  provider_data = {
    account = "dev"
    name    = "google cloud"
    type    = "BigQuery"
    url     = "https://console.cloud.google.com/"
  }
  schema = "Big Database"
}

# Rubric Category resources

resource "opslevel_rubric_category" "mock_category" {
  name = "Mock Category"
}

# Rubric Level resources

resource "opslevel_rubric_level" "big" {
  description = "big rubric description"
  index       = 5
  name        = "big rubric level"
}

resource "opslevel_rubric_level" "small" {
  name = "small rubric level"
}

# Secret resources

resource "opslevel_secret" "mock_secret" {
  alias = "secret-alias"
  value = "too_many_passwords"
  owner = "Developers"
}

# Service resources

resource "opslevel_service" "big" {
  aliases                       = ["service-1", "service-2"]
  api_document_path             = "api/doc/path.yaml"
  description                   = "Service Description"
  framework                     = "Service Framework"
  language                      = "Service Language"
  lifecycle_alias               = "alpha"
  name                          = "Big Service"
  owner                         = "team-alias"
  preferred_api_document_source = "PULL"
  product                       = "Mock Product"
  tags                          = ["key1:value1", "key2:value2"]
  tier_alias                    = "Service Tier"
}

resource "opslevel_service" "small" {
  name = "Small Service"
}

# Scorecard resources

resource "opslevel_scorecard" "big" {
  affects_overall_service_levels = false
  description                    = "This is a big scorecard"
  filter_id                      = var.test_id
  name                           = "Big Scorecard"
  owner_id                       = var.test_id
}

resource "opslevel_scorecard" "small" {
  affects_overall_service_levels = true
  name                           = "Small Scorecard"
  owner_id                       = var.test_id
}

# User resources

resource "opslevel_user" "mock_user" {
  name  = "Mock User"
  email = "mock_user@mock.com"
  role  = "user"
}

resource "opslevel_user" "mock_user_no_role" {
  name  = "Mock User"
  email = "mock_user@mock.com"
}

resource "opslevel_user" "mock_user_admin" {
  name  = "Mock User"
  email = "mock_user@mock.com"
  role  = "admin"
}

# Webhook Action resources

resource "opslevel_webhook_action" "mock" {
  description = "Pages the On Call"
  headers = {
    accept        = "application/vnd.pagerduty+json;version=2"
    authorization = "Token token=XXXXXXXXXXXXXX"
    content-type  = "application/json"
    from          = "foo@opslevel.com"
  }
  method  = "POST"
  name    = "Small Webhook Action"
  payload = <<EOT
{
    "incident":
    {
        "type": "incident",
        "title": "{{manualInputs.IncidentTitle}}",
        "service": {
        "id": "{{ service | tag_value: 'pd_id' }}",
        "type": "service_reference"
        },
        "body": {
        "type": "incident_body",
        "details": "Incident triggered from OpsLevel by {{user.name}} with the email {{user.email}}. {{manualInputs.IncidentDescription}}"
        }
    }
}
  EOT
  url     = "https://api.pagerduty.com/incidents"
}

# Checks

# Check Manual

resource "opslevel_check_manual" "example" {
  name      = "foo"
  enable_on = "2022-05-23T14:14:18.782000Z"
  category  = var.test_id
  level     = var.test_id
  owner     = var.test_id
  filter    = var.test_id
  update_frequency = {
    starting_date = "2020-02-12T06:36:13Z"
    time_scale    = "week"
    value         = 1
  }
  update_requires_comment = false
  notes                   = "Optional additional info on why this check is run or how to fix it"
}

<<<<<<< HEAD
# Repo Search

resource "opslevel_check_git_branch_protection" "example" {
  name      = "foo"
  enable_on = "2022-05-23T14:14:18.782000Z"
  category  = var.test_id
  level     = var.test_id
  owner     = var.test_id
  filter    = var.test_id
}

# Repo Integrated

resource "opslevel_check_repository_integrated" "example" {
  name     = "foo"
  enabled  = true
  category = var.test_id
  level    = var.test_id
  owner    = var.test_id
  filter   = var.test_id
}

# Repo Grep

resource "opslevel_check_repository_grep" "example" {
  name             = "foo"
  enabled          = true
  category         = var.test_id
  level            = var.test_id
  owner            = var.test_id
  filter           = var.test_id
  directory_search = false
  filepaths        = ["/src", "/tests"]
  file_contents_predicate = {
    type  = "contains"
    value = "**/hello.go"
  }
}

# Has Documentation

resource "opslevel_check_has_documentation" "example" {
  name     = "foo"
  enabled  = true
  category = var.test_id
  level    = var.test_id
  owner    = var.test_id
  filter   = var.test_id

  document_type    = "api"
  document_subtype = "openapi"
}

# Check Alert Source

resource "opslevel_check_alert_source_usage" "example" {
  name     = "foo"
  enabled  = true
  category = var.test_id
  level    = var.test_id
  owner    = var.test_id
  filter   = var.test_id

  alert_type = "pagerduty" # one of: "pagerduty", "datadog", "opsgenie"
  alert_name_predicate = {
    type  = "contains"
    value = "dev"
  }
}

# Check Recent Deploy

resource "opslevel_check_has_recent_deploy" "example" {
  name     = "foo"
  category = var.test_id
  level    = var.test_id
  owner    = var.test_id
  filter   = var.test_id
  days     = 14
}

# Repo File

resource "opslevel_check_repository_file" "example" {
  name             = "foo"
  enabled          = true
  category         = var.test_id
  level            = var.test_id
  owner            = var.test_id
  filter           = var.test_id
  directory_search = false
  filepaths        = ["/src", "/tests"]
  file_contents_predicate = {
    type  = "equals"
    value = "import shim"
  }
  use_absolute_root = false
}

# Check Repo Search

resource "opslevel_check_repository_search" "example" {
  name            = "foo"
  enabled         = true
  category        = var.test_id
  level           = var.test_id
  owner           = var.test_id
  filter          = var.test_id
  file_extensions = ["sbt", "py"]
  file_contents_predicate = {
    type  = "contains"
    value = "postgres"
  }
}

# Check Service Configuration

resource "opslevel_check_service_configuration" "example" {
  name     = "foo"
  enabled  = true
  category = var.test_id
  level    = var.test_id
  owner    = var.test_id
  filter   = var.test_id
}

# Check Service Dependency

resource "opslevel_check_service_dependency" "example" {
  name     = "foo"
  enabled  = true
  category = var.test_id
  level    = var.test_id
  owner    = var.test_id
  filter   = var.test_id
=======
# Check Service Ownership

resource "opslevel_check_service_ownership" "example" {
  name                   = "foo"
  enabled                = true
  category               = var.test_id
  level                  = var.test_id
  owner                  = var.test_id
  filter                 = var.test_id
  notes                  = "Optional additional info on why this check is run or how to fix it"
  require_contact_method = true
  contact_method         = "ANY"
  tag_key                = "team"
  tag_predicate = {
    type  = "equals"
    value = "frontend"
  }
>>>>>>> 8d051493
}<|MERGE_RESOLUTION|>--- conflicted
+++ resolved
@@ -174,7 +174,6 @@
   notes                   = "Optional additional info on why this check is run or how to fix it"
 }
 
-<<<<<<< HEAD
 # Repo Search
 
 resource "opslevel_check_git_branch_protection" "example" {
@@ -310,7 +309,8 @@
   level    = var.test_id
   owner    = var.test_id
   filter   = var.test_id
-=======
+}
+
 # Check Service Ownership
 
 resource "opslevel_check_service_ownership" "example" {
@@ -328,5 +328,4 @@
     type  = "equals"
     value = "frontend"
   }
->>>>>>> 8d051493
 }