# Domain resources

resource "opslevel_domain" "fancy" {
  name        = "Example"
  description = "The whole app in one monolith"
  owner       = "Developers"
  note        = "This is an example"
}

# Infrastructure resources

resource "opslevel_infrastructure" "small_infra" {
  data = jsonencode({
    name = "small-query"
  })
  owner  = var.test_id
  schema = "Small Database"
}


resource "opslevel_infrastructure" "big_infra" {
  aliases = ["big-infra"]
  data = jsonencode({
    name                = "big-query"
    external_id         = 1234
    replica             = true
    publicly_accessible = false
    storage_size = {
      unit  = "GB"
      value = 700
    }
  })
  owner = "Z2lkOi8vukla122kljf"
  provider_data = {
    account = "dev"
    name    = "google cloud"
    type    = "BigQuery"
    url     = "https://console.cloud.google.com/"
  }
  schema = "Big Database"
}

# Rubric Category resources

resource "opslevel_rubric_category" "mock_category" {
  name = "Mock Category"
}

# Rubric Level resources

resource "opslevel_rubric_level" "big" {
  description = "big rubric description"
  index       = 5
  name        = "big rubric level"
}

resource "opslevel_rubric_level" "small" {
  name = "small rubric level"
}

# Secret resources

resource "opslevel_secret" "mock_secret" {
  alias = "secret-alias"
  value = "too_many_passwords"
  owner = "Developers"
}

# Service resources

resource "opslevel_service" "big" {
  aliases                       = ["service-1", "service-2"]
  api_document_path             = "api/doc/path.yaml"
  description                   = "Service Description"
  framework                     = "Service Framework"
  language                      = "Service Language"
  lifecycle_alias               = "alpha"
  name                          = "Big Service"
  owner                         = "team-alias"
  preferred_api_document_source = "PULL"
  product                       = "Mock Product"
  tags                          = ["key1:value1", "key2:value2"]
  tier_alias                    = "Service Tier"
}

resource "opslevel_service" "small" {
  name = "Small Service"
}

# Scorecard resources

resource "opslevel_scorecard" "big" {
  affects_overall_service_levels = false
  description                    = "This is a big scorecard"
  filter_id                      = var.test_id
  name                           = "Big Scorecard"
  owner_id                       = var.test_id
}

resource "opslevel_scorecard" "small" {
  affects_overall_service_levels = true
  name                           = "Small Scorecard"
  owner_id                       = var.test_id
}

# User resources

resource "opslevel_user" "mock_user" {
  name  = "Mock User"
  email = "mock_user@mock.com"
  role  = "user"
}

resource "opslevel_user" "mock_user_no_role" {
  name  = "Mock User"
  email = "mock_user@mock.com"
}

resource "opslevel_user" "mock_user_admin" {
  name  = "Mock User"
  email = "mock_user@mock.com"
  role  = "admin"
}

# Webhook Action resources

resource "opslevel_webhook_action" "mock" {
  description = "Pages the On Call"
  headers = {
    accept        = "application/vnd.pagerduty+json;version=2"
    authorization = "Token token=XXXXXXXXXXXXXX"
    content-type  = "application/json"
    from          = "foo@opslevel.com"
  }
  method  = "POST"
  name    = "Small Webhook Action"
  payload = <<EOT
{
    "incident":
    {
        "type": "incident",
        "title": "{{manualInputs.IncidentTitle}}",
        "service": {
        "id": "{{ service | tag_value: 'pd_id' }}",
        "type": "service_reference"
        },
        "body": {
        "type": "incident_body",
        "details": "Incident triggered from OpsLevel by {{user.name}} with the email {{user.email}}. {{manualInputs.IncidentDescription}}"
        }
    }
}
  EOT
  url     = "https://api.pagerduty.com/incidents"
}

# Checks

# Check Manual

resource "opslevel_check_manual" "example" {
  name      = "foo"
  enable_on = "2022-05-23T14:14:18.782000Z"
  category  = var.test_id
  level     = var.test_id
  owner     = var.test_id
  filter    = var.test_id
  update_frequency = {
    starting_date = "2020-02-12T06:36:13Z"
    time_scale    = "week"
    value         = 1
  }
  update_requires_comment = false
  notes                   = "Optional additional info on why this check is run or how to fix it"
}

<<<<<<< HEAD
# Repo Search

resource "opslevel_check_git_branch_protection" "example" {
  name      = "foo"
  enable_on = "2022-05-23T14:14:18.782000Z"
  category  = var.test_id
  level     = var.test_id
  owner     = var.test_id
  filter    = var.test_id
}

# Repo Integrated

resource "opslevel_check_repository_integrated" "example" {
=======
# Has Documentation

resource "opslevel_check_has_documentation" "example" {
>>>>>>> a539c003
  name     = "foo"
  enabled  = true
  category = var.test_id
  level    = var.test_id
  owner    = var.test_id
  filter   = var.test_id
<<<<<<< HEAD
}

# Repo Grep

resource "opslevel_check_repository_grep" "example" {
  name             = "foo"
  enabled          = true
  category         = var.test_id
  level            = var.test_id
  owner            = var.test_id
  filter           = var.test_id
  directory_search = false
  filepaths        = ["/src", "/tests"]
  file_contents_predicate = {
    type  = "contains"
    value = "**/hello.go"
  }
=======

  document_type    = "api"
  document_subtype = "openapi"
>>>>>>> a539c003
}<|MERGE_RESOLUTION|>--- conflicted
+++ resolved
@@ -174,7 +174,6 @@
   notes                   = "Optional additional info on why this check is run or how to fix it"
 }
 
-<<<<<<< HEAD
 # Repo Search
 
 resource "opslevel_check_git_branch_protection" "example" {
@@ -189,18 +188,12 @@
 # Repo Integrated
 
 resource "opslevel_check_repository_integrated" "example" {
-=======
-# Has Documentation
-
-resource "opslevel_check_has_documentation" "example" {
->>>>>>> a539c003
   name     = "foo"
   enabled  = true
   category = var.test_id
   level    = var.test_id
   owner    = var.test_id
   filter   = var.test_id
-<<<<<<< HEAD
 }
 
 # Repo Grep
@@ -218,9 +211,18 @@
     type  = "contains"
     value = "**/hello.go"
   }
-=======
+}
+
+# Has Documentation
+
+resource "opslevel_check_has_documentation" "example" {
+  name     = "foo"
+  enabled  = true
+  category = var.test_id
+  level    = var.test_id
+  owner    = var.test_id
+  filter   = var.test_id
 
   document_type    = "api"
   document_subtype = "openapi"
->>>>>>> a539c003
 }