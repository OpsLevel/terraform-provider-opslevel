--- conflicted
+++ resolved
@@ -122,7 +122,6 @@
   role  = "admin"
 }
 
-<<<<<<< HEAD
 # Webhook Action resources
 
 resource "opslevel_webhook_action" "mock" {
@@ -154,7 +153,7 @@
   EOT
   url     = "https://api.pagerduty.com/incidents"
 }
-=======
+
 # Checks
 
 # Check Manual
@@ -185,5 +184,4 @@
 #  owner     = var.test_id
 #  filter    = var.test_id
 #  update_requires_comment = true
-#}
->>>>>>> 465a0180
+#}