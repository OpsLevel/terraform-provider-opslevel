# Domain resources

resource "opslevel_domain" "fancy" {
  name        = "Example"
  description = "The whole app in one monolith"
  owner       = "Developers"
  note        = "This is an example"
}

# Infrastructure resources

resource "opslevel_infrastructure" "small_infra" {
  data = jsonencode({
    name = "small-query"
  })
  owner  = var.test_id
  schema = "Small Database"
}


resource "opslevel_infrastructure" "big_infra" {
  aliases = ["big-infra"]
  data = jsonencode({
    name                = "big-query"
    external_id         = 1234
    replica             = true
    publicly_accessible = false
    storage_size = {
      unit  = "GB"
      value = 700
    }
  })
  owner = "Z2lkOi8vukla122kljf"
  provider_data = {
    account = "dev"
    name    = "google cloud"
    type    = "BigQuery"
    url     = "https://console.cloud.google.com/"
  }
  schema = "Big Database"
}

# Rubric Category resources

resource "opslevel_rubric_category" "mock_category" {
  name = "Mock Category"
}

# Rubric Level resources

resource "opslevel_rubric_level" "big" {
  description = "big rubric description"
  index       = 5
  name        = "big rubric level"
}

resource "opslevel_rubric_level" "small" {
  name = "small rubric level"
}

# Secret resources

resource "opslevel_secret" "mock_secret" {
  alias = "secret-alias"
  value = "too_many_passwords"
  owner = "Developers"
}

# Service resources

resource "opslevel_service" "big" {
  aliases                       = ["service-1", "service-2"]
  api_document_path             = "api/doc/path.yaml"
  description                   = "Service Description"
  framework                     = "Service Framework"
  language                      = "Service Language"
  lifecycle_alias               = "alpha"
  name                          = "Big Service"
  owner                         = "team-alias"
  preferred_api_document_source = "PULL"
  product                       = "Mock Product"
  tags                          = ["key1:value1", "key2:value2"]
  tier_alias                    = "Service Tier"
}

resource "opslevel_service" "small" {
  name = "Small Service"
}

# Scorecard resources

resource "opslevel_scorecard" "big" {
  affects_overall_service_levels = false
  description                    = "This is a big scorecard"
  filter_id                      = var.test_id
  name                           = "Big Scorecard"
  owner_id                       = var.test_id
}

resource "opslevel_scorecard" "small" {
  affects_overall_service_levels = true
  name                           = "Small Scorecard"
  owner_id                       = var.test_id
}

# User resources

resource "opslevel_user" "mock_user" {
  name  = "Mock User"
  email = "mock_user@mock.com"
  role  = "user"
}

resource "opslevel_user" "mock_user_no_role" {
  name  = "Mock User"
  email = "mock_user@mock.com"
}

resource "opslevel_user" "mock_user_admin" {
  name  = "Mock User"
  email = "mock_user@mock.com"
  role  = "admin"
}

# Webhook Action resources

resource "opslevel_webhook_action" "mock" {
  description = "Pages the On Call"
  headers = {
    accept        = "application/vnd.pagerduty+json;version=2"
    authorization = "Token token=XXXXXXXXXXXXXX"
    content-type  = "application/json"
    from          = "foo@opslevel.com"
  }
  method  = "POST"
  name    = "Small Webhook Action"
  payload = <<EOT
{
    "incident":
    {
        "type": "incident",
        "title": "{{manualInputs.IncidentTitle}}",
        "service": {
        "id": "{{ service | tag_value: 'pd_id' }}",
        "type": "service_reference"
        },
        "body": {
        "type": "incident_body",
        "details": "Incident triggered from OpsLevel by {{user.name}} with the email {{user.email}}. {{manualInputs.IncidentDescription}}"
        }
    }
}
  EOT
  url     = "https://api.pagerduty.com/incidents"
}

# Checks

# Check Manual

resource "opslevel_check_manual" "example" {
  name      = "foo"
  enable_on = "2022-05-23T14:14:18.782000Z"
  category  = var.test_id
  level     = var.test_id
  owner     = var.test_id
  filter    = var.test_id
  update_frequency = {
    starting_date = "2020-02-12T06:36:13Z"
    time_scale    = "week"
    value         = 1
  }
  update_requires_comment = false
  notes                   = "Optional additional info on why this check is run or how to fix it"
}

# Repo Search

<<<<<<< HEAD
resource "opslevel_check_git_branch_protection" "example" {
  name      = "foo"
  enable_on = "2022-05-23T14:14:18.782000Z"
  category  = var.test_id
  level     = var.test_id
  owner     = var.test_id
  filter    = var.test_id
}

# Repo Integrated

resource "opslevel_check_repository_integrated" "example" {
  name     = "foo"
  enabled  = true
  category = var.test_id
  level    = var.test_id
  owner    = var.test_id
  filter   = var.test_id
}

# Repo Grep

resource "opslevel_check_repository_grep" "example" {
  name             = "foo"
  enabled          = true
  category         = var.test_id
  level            = var.test_id
  owner            = var.test_id
  filter           = var.test_id
  directory_search = false
  filepaths        = ["/src", "/tests"]
  file_contents_predicate = {
    type  = "contains"
    value = "**/hello.go"
  }
}

# Has Documentation

resource "opslevel_check_has_documentation" "example" {
  name     = "foo"
  enabled  = true
  category = var.test_id
  level    = var.test_id
  owner    = var.test_id
  filter   = var.test_id

  document_type    = "api"
  document_subtype = "openapi"
}

# Check Alert Source

resource "opslevel_check_alert_source_usage" "example" {
  name     = "foo"
  enabled  = true
  category = var.test_id
  level    = var.test_id
  owner    = var.test_id
  filter   = var.test_id

  alert_type = "pagerduty" # one of: "pagerduty", "datadog", "opsgenie"
  alert_name_predicate = {
    type  = "contains"
    value = "dev"
  }
}

# Check Recent Deploy

resource "opslevel_check_has_recent_deploy" "example" {
  name     = "foo"
  category = var.test_id
  level    = var.test_id
  owner    = var.test_id
  filter   = var.test_id
  days     = 14
}

# Repo File

resource "opslevel_check_repository_file" "example" {
  name             = "foo"
  enabled          = true
  category         = var.test_id
  level            = var.test_id
  owner            = var.test_id
  filter           = var.test_id
  directory_search = false
  filepaths        = ["/src", "/tests"]
  file_contents_predicate = {
    type  = "equals"
    value = "import shim"
  }
  use_absolute_root = false
=======
resource "opslevel_check_repository_search" "example" {
  name            = "foo"
  enabled         = true
  category        = var.test_id
  level           = var.test_id
  owner           = var.test_id
  filter          = var.test_id
  file_extensions = ["sbt", "py"]
  file_contents_predicate = {
    type  = "contains"
    value = "postgres"
  }
>>>>>>> 8a393f2b
}<|MERGE_RESOLUTION|>--- conflicted
+++ resolved
@@ -176,7 +176,6 @@
 
 # Repo Search
 
-<<<<<<< HEAD
 resource "opslevel_check_git_branch_protection" "example" {
   name      = "foo"
   enable_on = "2022-05-23T14:14:18.782000Z"
@@ -272,7 +271,10 @@
     value = "import shim"
   }
   use_absolute_root = false
-=======
+}
+
+# Check Repo Search
+
 resource "opslevel_check_repository_search" "example" {
   name            = "foo"
   enabled         = true
@@ -285,5 +287,4 @@
     type  = "contains"
     value = "postgres"
   }
->>>>>>> 8a393f2b
 }