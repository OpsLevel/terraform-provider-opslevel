package opslevel

import (
	"context"
	"fmt"
	"regexp"
	"slices"
	"strings"

	"github.com/hashicorp/terraform-plugin-framework-validators/stringvalidator"
	"github.com/hashicorp/terraform-plugin-framework/path"
	"github.com/hashicorp/terraform-plugin-framework/resource"
	"github.com/hashicorp/terraform-plugin-framework/resource/schema"
	"github.com/hashicorp/terraform-plugin-framework/resource/schema/planmodifier"
	"github.com/hashicorp/terraform-plugin-framework/resource/schema/stringplanmodifier"
	"github.com/hashicorp/terraform-plugin-framework/schema/validator"
	"github.com/hashicorp/terraform-plugin-framework/types"
	"github.com/hashicorp/terraform-plugin-log/tflog"
	"github.com/opslevel/opslevel-go/v2025"
)

var _ resource.ResourceWithConfigure = &ServiceRepositoryResource{}

var _ resource.ResourceWithImportState = &ServiceRepositoryResource{}

func NewServiceRepositoryResource() resource.Resource {
	return &ServiceRepositoryResource{}
}

// ServiceRepositoryResource defines the resource implementation.
type ServiceRepositoryResource struct {
	CommonResourceClient
}

// ServiceRepositoryResourceModel describes the Servicerepository managed resource.
type ServiceRepositoryResourceModel struct {
	BaseDirectory   types.String `tfsdk:"base_directory"`
	Id              types.String `tfsdk:"id"`
	Name            types.String `tfsdk:"name"`
	Repository      types.String `tfsdk:"repository"`
	RepositoryAlias types.String `tfsdk:"repository_alias"`
	Service         types.String `tfsdk:"service"`
	ServiceAlias    types.String `tfsdk:"service_alias"`
}

func NewServiceRepositoryResourceModel(ctx context.Context, serviceRepository opslevel.ServiceRepository, planModel ServiceRepositoryResourceModel) ServiceRepositoryResourceModel {
	stateModel := ServiceRepositoryResourceModel{
		BaseDirectory: OptionalStringValue(serviceRepository.BaseDirectory),
		Id:            ComputedStringValue(string(serviceRepository.Id)),
		Name:          OptionalStringValue(serviceRepository.DisplayName),
	}

	// Safely handle repository fields
	if serviceRepository.Repository.Id != "" && planModel.Repository.ValueString() == string(serviceRepository.Repository.Id) {
		stateModel.Repository = OptionalStringValue(string(serviceRepository.Repository.Id))
	}
	if serviceRepository.Repository.DefaultAlias != "" && planModel.RepositoryAlias.ValueString() == serviceRepository.Repository.DefaultAlias {
		stateModel.RepositoryAlias = OptionalStringValue(serviceRepository.Repository.DefaultAlias)
	}

	// Safely handle service fields
	if serviceRepository.Service.Id != "" && planModel.Service.ValueString() == string(serviceRepository.Service.Id) {
		stateModel.Service = OptionalStringValue(string(serviceRepository.Service.Id))
	}
	if len(serviceRepository.Service.Aliases) > 0 && slices.Contains(serviceRepository.Service.Aliases, planModel.ServiceAlias.ValueString()) {
		stateModel.ServiceAlias = planModel.ServiceAlias
	}

	return stateModel
}

func (r *ServiceRepositoryResource) Metadata(ctx context.Context, req resource.MetadataRequest, resp *resource.MetadataResponse) {
	resp.TypeName = req.ProviderTypeName + "_service_repository"
}

func (r *ServiceRepositoryResource) Schema(ctx context.Context, req resource.SchemaRequest, resp *resource.SchemaResponse) {
	resp.Schema = schema.Schema{
		// This description is used by the documentation generator and the language server.
		MarkdownDescription: "ServiceRepository Resource",

		Attributes: map[string]schema.Attribute{
			"base_directory": schema.StringAttribute{
				Description: "The directory in the repository containing opslevel.yml.",
				Optional:    true,
				Validators: []validator.String{
					stringvalidator.RegexMatches(
						regexp.MustCompile(`^[^\/].*[^\/]$`),
						"path must not start or end with '/'",
					),
				},
			},
			"id": schema.StringAttribute{
				Description: "The ID of the Service Repository.",
				Computed:    true,
				PlanModifiers: []planmodifier.String{
					stringplanmodifier.UseStateForUnknown(),
				},
			},
			"name": schema.StringAttribute{
				Description: "The name displayed in the UI for the service repository.",
				Optional:    true,
			},
			"repository": schema.StringAttribute{
				Description: "The id of the repository that this will be added to.",
				Optional:    true,
				PlanModifiers: []planmodifier.String{
					stringplanmodifier.RequiresReplace(),
				},
				Validators: []validator.String{
					IdStringValidator(),
					stringvalidator.AtLeastOneOf(
						path.MatchRoot("repository"),
						path.MatchRoot("repository_alias")),
				},
			},
			"repository_alias": schema.StringAttribute{
				Description: "The alias of the repository that this will be added to.",
				Optional:    true,
				PlanModifiers: []planmodifier.String{
					stringplanmodifier.RequiresReplace(),
				},
				Validators: []validator.String{
					stringvalidator.AtLeastOneOf(
						path.MatchRoot("repository"),
						path.MatchRoot("repository_alias")),
				},
			},
			"service": schema.StringAttribute{
				Description: "The id of the service that this will be added to.",
				Optional:    true,
				PlanModifiers: []planmodifier.String{
					stringplanmodifier.RequiresReplace(),
				},
				Validators: []validator.String{
					IdStringValidator(),
					stringvalidator.AtLeastOneOf(
						path.MatchRoot("service"),
						path.MatchRoot("service_alias")),
				},
			},
			"service_alias": schema.StringAttribute{
				Description: "The alias of the service that this will be added to.",
				Optional:    true,
				PlanModifiers: []planmodifier.String{
					stringplanmodifier.RequiresReplace(),
				},
				Validators: []validator.String{
					stringvalidator.AtLeastOneOf(
						path.MatchRoot("service"),
						path.MatchRoot("service_alias")),
				},
			},
		},
	}
}

func (r *ServiceRepositoryResource) Create(ctx context.Context, req resource.CreateRequest, resp *resource.CreateResponse) {
	planModel := read[ServiceRepositoryResourceModel](ctx, &resp.Diagnostics, req.Plan)
	if resp.Diagnostics.HasError() {
		return
	}

	repositoryIdentifier := opslevel.IdentifierInput{
		Alias: planModel.RepositoryAlias.ValueStringPointer(),
	}
	if planModel.Repository.ValueString() != "" {
		repositoryIdentifier.Id = opslevel.NewID(planModel.Repository.ValueString())
	}
	serviceIdentifier := opslevel.IdentifierInput{
		Alias: planModel.ServiceAlias.ValueStringPointer(),
	}
	if planModel.Service.ValueString() != "" {
		serviceIdentifier.Id = opslevel.NewID(planModel.Service.ValueString())
	}
	serviceRepository, err := r.client.CreateServiceRepository(opslevel.ServiceRepositoryCreateInput{
		BaseDirectory: opslevel.RefOf(planModel.BaseDirectory.ValueString()),
		DisplayName:   opslevel.RefOf(planModel.Name.ValueString()),
		Repository:    repositoryIdentifier,
		Service:       serviceIdentifier,
	})
	if err != nil || serviceRepository == nil {
		resp.Diagnostics.AddError("opslevel client error", fmt.Sprintf("Unable to create serviceRepository, got error: %s", err))
		return
	}
	stateModel := NewServiceRepositoryResourceModel(ctx, *serviceRepository, planModel)

	tflog.Trace(ctx, "created a service repository resource")
	resp.Diagnostics.Append(resp.State.Set(ctx, &stateModel)...)
}

func (r *ServiceRepositoryResource) Read(ctx context.Context, req resource.ReadRequest, resp *resource.ReadResponse) {
	currentStateModel := read[ServiceRepositoryResourceModel](ctx, &resp.Diagnostics, req.State)
	if resp.Diagnostics.HasError() {
		return
	}

	var err error
	var service *opslevel.Service
	serviceId := currentStateModel.Service.ValueString()
	if opslevel.IsID(serviceId) {
		service, err = r.client.GetService(serviceId)
	} else {
		service, err = r.client.GetServiceWithAlias(currentStateModel.ServiceAlias.ValueString())
	}
	if err != nil {
		resp.Diagnostics.AddError("opslevel client error", fmt.Sprintf("Unable to read service, got error: %s", err))
		return
	}

	var serviceRepository *opslevel.ServiceRepository
	for _, edge := range service.Repositories.Edges {
		for _, repository := range edge.ServiceRepositories {
			if string(repository.Id) == currentStateModel.Id.ValueString() {
				serviceRepository = &repository
				break
			}
		}
		if serviceRepository != nil {
			break
		}
	}
	if serviceRepository == nil {
<<<<<<< HEAD
		resp.Diagnostics.AddWarning("opslevel client error", "Unable to find service repository")
=======
>>>>>>> 379986d2
		resp.State.RemoveResource(ctx)
		return
	}

	verifiedStateModel := NewServiceRepositoryResourceModel(ctx, *serviceRepository, currentStateModel)

	// Save updated data into Terraform state
	resp.Diagnostics.Append(resp.State.Set(ctx, &verifiedStateModel)...)
}

func extractServiceRepository(id string, serviceDependencies opslevel.ServiceDependenciesConnection) *opslevel.ServiceDependenciesEdge {
	for _, serviceRepository := range serviceDependencies.Edges {
		if id == string(serviceRepository.Id) {
			return &serviceRepository
		}
	}
	return nil
}

func (r *ServiceRepositoryResource) Update(ctx context.Context, req resource.UpdateRequest, resp *resource.UpdateResponse) {
	planModel := read[ServiceRepositoryResourceModel](ctx, &resp.Diagnostics, req.Plan)
	if resp.Diagnostics.HasError() {
		return
	}

	var nameBeforeUpdate types.String
	resp.Diagnostics.Append(req.State.GetAttribute(ctx, path.Root("name"), &nameBeforeUpdate)...)
	if !nameBeforeUpdate.IsNull() && planModel.Name.IsNull() {
		resp.Diagnostics.AddError("Known error", "Unable to unset 'name' field for now. We have a planned fix for this.")
		return
	}

	serviceRepository, err := r.client.UpdateServiceRepository(opslevel.ServiceRepositoryUpdateInput{
		BaseDirectory: opslevel.RefOf(planModel.BaseDirectory.ValueString()),
		DisplayName:   opslevel.RefOf(planModel.Name.ValueString()),
		Id:            opslevel.ID(planModel.Id.ValueString()),
	})
	if err != nil {
		resp.Diagnostics.AddError("opslevel client error", fmt.Sprintf("Unable to update service repository, got error: %s", err))
		return
	}

	stateModel := NewServiceRepositoryResourceModel(ctx, *serviceRepository, planModel)

	tflog.Trace(ctx, "updated a service repository resource")
	resp.Diagnostics.Append(resp.State.Set(ctx, &stateModel)...)
}

func (r *ServiceRepositoryResource) Delete(ctx context.Context, req resource.DeleteRequest, resp *resource.DeleteResponse) {
	stateModel := read[ServiceRepositoryResourceModel](ctx, &resp.Diagnostics, req.State)
	if resp.Diagnostics.HasError() {
		return
	}

	if stateModel.Id.IsNull() {
		tflog.Trace(ctx, "ServiceRepository resource to delete already does not exist")
		return
	}

	if err := r.client.DeleteServiceRepository(opslevel.ID(stateModel.Id.ValueString())); err != nil {
		resp.Diagnostics.AddError("Client Error", fmt.Sprintf("Unable to delete service repository, got error: %s", err))
		return
	}
	tflog.Trace(ctx, "deleted a ServiceRepository resource")
}

func (r *ServiceRepositoryResource) ImportState(ctx context.Context, req resource.ImportStateRequest, resp *resource.ImportStateResponse) {
	ids := strings.SplitN(req.ID, ":", 2)
	if len(ids) != 2 {
		resp.Diagnostics.AddError(
			"Invalid format for given Import Id",
			fmt.Sprintf("Id expected to be formatted as '<service-id-or-alias>:<repository-id-or-alias>'. Given '%s'", req.ID),
		)
		return
	}

	serviceIdentifier := ids[0]
	repoIdentifier := ids[1]

	var service *opslevel.Service
	var err error
	if opslevel.IsID(serviceIdentifier) {
		service, err = r.client.GetService(serviceIdentifier)
	} else {
		service, err = r.client.GetServiceWithAlias(serviceIdentifier)
	}
	if err != nil {
		resp.Diagnostics.AddError("opslevel client error", fmt.Sprintf("Unable to read service, got error: %s", err))
		return
	}
	repositories, err := service.GetRepositories(r.client, nil)
	if err != nil {
		resp.Diagnostics.AddError("opslevel client error", fmt.Sprintf("Unable to get service dependencies, got error: %s", err))
		return
	}

	var foundRepoIdentifier string
	for _, serviceRepoEdge := range repositories.Edges {
		if serviceRepoEdge.Node.Id != opslevel.ID(repoIdentifier) && serviceRepoEdge.Node.DefaultAlias != repoIdentifier {
			continue
		}
		for _, serviceRepo := range serviceRepoEdge.ServiceRepositories {
			if serviceRepo.Repository.Id == opslevel.ID(repoIdentifier) || serviceRepo.Repository.DefaultAlias == repoIdentifier {
				foundRepoIdentifier = string(serviceRepo.Id)
				break
			}
		}
		if foundRepoIdentifier != "" {
			break
		}
	}
	if foundRepoIdentifier == "" {
		resp.Diagnostics.AddError("opslevel client error", fmt.Sprintf(
			"Unable to find service '%s' with repository '%s'",
			serviceIdentifier,
			repoIdentifier,
		))
	}

	idPath := path.Root("id")
	resp.Diagnostics.Append(resp.State.SetAttribute(ctx, idPath, foundRepoIdentifier)...)

	if opslevel.IsID(serviceIdentifier) {
		servicePath := path.Root("service")
		resp.Diagnostics.Append(resp.State.SetAttribute(ctx, servicePath, serviceIdentifier)...)
	} else {
		serviceAliasPath := path.Root("service_alias")
		resp.Diagnostics.Append(resp.State.SetAttribute(ctx, serviceAliasPath, serviceIdentifier)...)
	}

	if opslevel.IsID(repoIdentifier) {
		repoPath := path.Root("repository")
		resp.Diagnostics.Append(resp.State.SetAttribute(ctx, repoPath, repoIdentifier)...)
	} else {
		repoAliasPath := path.Root("repository_alias")
		resp.Diagnostics.Append(resp.State.SetAttribute(ctx, repoAliasPath, repoIdentifier)...)
	}
}<|MERGE_RESOLUTION|>--- conflicted
+++ resolved
@@ -220,10 +220,6 @@
 		}
 	}
 	if serviceRepository == nil {
-<<<<<<< HEAD
-		resp.Diagnostics.AddWarning("opslevel client error", "Unable to find service repository")
-=======
->>>>>>> 379986d2
 		resp.State.RemoveResource(ctx)
 		return
 	}
