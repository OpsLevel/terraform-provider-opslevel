--- conflicted
+++ resolved
@@ -50,15 +50,10 @@
 
 func resourcePropertyDefinitionCreate(d *schema.ResourceData, client *opslevel.Client) error {
 	input := opslevel.PropertyDefinitionInput{
-<<<<<<< HEAD
-		Name:   d.Get("name").(string),
-		Schema: opslevel.NewJSON(d.Get("schema").(string)),
-=======
 		Name:                  d.Get("name").(string),
 		Description:           d.Get("description").(string),
 		Schema:                opslevel.NewJSON(d.Get("schema").(string)),
 		PropertyDisplayStatus: opslevel.PropertyDisplayStatusEnum(d.Get("property_display_status").(string)),
->>>>>>> 186c2e03
 	}
 
 	resource, err := client.CreatePropertyDefinition(input)
