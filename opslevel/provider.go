package opslevel

import (
	"context"
	"fmt"
	// "log"
	"os"
	"strconv"
	"time"

	// "github.com/hashicorp/terraform-plugin-sdk/helper/schema"
	// "github.com/hashicorp/terraform-plugin-sdk/terraform"
	// "github.com/opslevel/opslevel-go/v2024"
	"github.com/hashicorp/terraform-plugin-framework/datasource"
	"github.com/hashicorp/terraform-plugin-framework/provider"
	"github.com/hashicorp/terraform-plugin-framework/provider/schema"
	"github.com/hashicorp/terraform-plugin-framework/resource"
	"github.com/hashicorp/terraform-plugin-framework/types"
	"github.com/hashicorp/terraform-plugin-log/tflog"
	"github.com/opslevel/opslevel-go/v2024"
)

const defaultApiTimeout = int64(30)

// Ensure the implementation satisfies the provider.Provider interface.
var _ provider.Provider = &OpslevelProvider{}

type OpslevelProvider struct {
	version string
}

type OpslevelProviderModel struct {
	ApiToken   types.String `tfsdk:"api_token"`
	ApiUrl     types.String `tfsdk:"api_url"`
	ApiTimeout types.Int64  `tfsdk:"api_timeout"`
}

func (p *OpslevelProvider) Metadata(_ context.Context, _ provider.MetadataRequest, resp *provider.MetadataResponse) {
	resp.TypeName = "opslevel"
	resp.Version = p.version
}

func (p *OpslevelProvider) Schema(ctx context.Context, req provider.SchemaRequest, resp *provider.SchemaResponse) {
	resp.Schema = schema.Schema{
		Attributes: map[string]schema.Attribute{
			"api_token": schema.StringAttribute{
				Required:    true,
				Description: "The API authorization token. It can also be sourced from the OPSLEVEL_API_TOKEN environment variable.",
				Sensitive:   true,
			},
			"api_url": schema.StringAttribute{
				Optional:    true,
				Description: "The url of the OpsLevel API to. It can also be sourced from the OPSLEVEL_API_URL environment variable.",
				Sensitive:   false,
			},
			"api_timeout": schema.Int64Attribute{
				Optional:    true,
				Description: "Value (in seconds) to use for the timeout of API calls made",
				Sensitive:   false,
			},
		},
	}
}

func configApiToken(data *OpslevelProviderModel, resp *provider.ConfigureResponse) {
	if data.ApiUrl.IsNull() || data.ApiToken.Equal(types.StringValue("")) {
		if apiToken, ok := os.LookupEnv("OPSLEVEL_API_TOKEN"); ok {
			data.ApiToken = types.StringValue(apiToken)
		} else {
			resp.Diagnostics.AddError(
				"Missing OPSLEVEL_API_TOKEN",
				"An OPSLEVEL_API_TOKEN is needed to authenticate with the opslevel client. "+
					"This can be set as an environment variable or in the provider configuration block as 'api_token'.",
			)
		}
	}
}

func configApiUrl(data *OpslevelProviderModel) {
	if data.ApiUrl.IsNull() || data.ApiUrl.Equal(types.StringValue("")) {
		if apiUrl, ok := os.LookupEnv("OPSLEVEL_API_URL"); ok {
			data.ApiUrl = types.StringValue(apiUrl)
		} else {
			data.ApiUrl = types.StringValue("https://api.opslevel.com/")
		}
	}
}

func configApiTimeOut(data *OpslevelProviderModel, resp *provider.ConfigureResponse) {
	if data.ApiTimeout.ValueInt64() > 0 {
		return
	}

	if apiTimeout, ok := os.LookupEnv("OPSLEVEL_API_TIMEOUT"); ok {
		if timeout, err := strconv.Atoi(apiTimeout); err == nil {
			data.ApiTimeout = types.Int64Value(int64(timeout))
			return
		}
	}

	resp.Diagnostics.AddWarning(
		"Expected OPSLEVEL_API_TIMEOUT to be an int",
		fmt.Sprintf(
			"OPSLEVEL_API_TIMEOUT was set but not as an int. The default timeout value of %d seconds will be used.",
			defaultApiTimeout,
		),
	)
	data.ApiTimeout = types.Int64Value(defaultApiTimeout)
}

func (p *OpslevelProvider) Configure(ctx context.Context, req provider.ConfigureRequest, resp *provider.ConfigureResponse) {
	var data OpslevelProviderModel
	tflog.Info(ctx, "Initializing opslevel client")

	resp.Diagnostics.Append(req.Config.Get(ctx, &data)...)

	if resp.Diagnostics.HasError() {
		return
	}

	// Configuration values are now available.
	tflog.Debug(ctx, "Setting opslevel client API token...")
	configApiToken(&data, resp)
	tflog.Debug(ctx, "opslevel client API token is set")

	tflog.Debug(ctx, "Setting opslevel client API endpoint URL...")
	configApiUrl(&data)
	tflog.Debug(ctx, "opslevel client API endpoint URL is set")

	tflog.Debug(ctx, "Setting opslevel client API timeout...")
	configApiTimeOut(&data, resp)
	tflog.Debug(ctx, "opslevel client API timeout is set")

	opts := []opslevel.Option{
		opslevel.SetAPIToken(data.ApiToken.ValueString()),
		opslevel.SetURL(data.ApiUrl.ValueString()),
		opslevel.SetTimeout(time.Second * time.Duration(data.ApiTimeout.ValueInt64())),
		opslevel.SetUserAgentExtra(fmt.Sprintf("terraform-provider-%s", p.version)),
	}
	client := opslevel.NewGQLClient(opts...)

	tflog.Debug(ctx, "Validating OpsLevel client...")
	if err := client.Validate(); err != nil {
		tflog.Error(ctx, fmt.Sprintf("OpsLevel client validation error: %s", err))
	}
	tflog.Debug(ctx, "OpsLevel client is valid")
	tflog.Info(ctx, "OpsLevel client is initialized")

	resp.DataSourceData = client
	resp.ResourceData = client
}

func (p *OpslevelProvider) Resources(context.Context) []func() resource.Resource {
	return []func() resource.Resource{
		NewCheckManualResource,
		NewCheckGitBranchProtectionResource,
		NewCheckRepositoryIntegratedResource,
		NewCheckRepositoryGrepResource,
		NewCheckHasDocumentationResource,
		NewCheckAlertSourceUsageResource,
		NewCheckHasRecentDeployResource,
		NewCheckRepositoryFileResource,
		NewCheckRepositorySearchResource,
		NewCheckServiceConfigurationResource,
		NewCheckServiceDependencyResource,
		NewCheckServiceOwnershipResource,
		NewCheckTagDefinedResource,
		NewCheckToolUsageResource,
		NewCheckCustomEventResource,
		NewCheckServicePropertyResource,
		NewDomainResource,
		NewFilterResource,
		NewInfrastructureResource,
		NewPropertyDefinitionResource,
		NewRepositoryResource,
		NewRubricCategoryResource,
		NewRubricLevelResource,
		NewScorecardResource,
		NewSecretResource,
		NewServiceResource,
<<<<<<< HEAD
		NewServiceRepositoryResource,
=======
		NewServiceDependencyResource,
>>>>>>> ac123999
		NewSystemResource,
		NewTeamResource,
		NewTeamContactResource,
		NewTeamTagResource,
		NewTriggerDefinitionResource,
		NewUserResource,
		NewWebhookActionResource,
	}
}

func (p *OpslevelProvider) DataSources(context.Context) []func() datasource.DataSource {
	return []func() datasource.DataSource{
		NewCategoryDataSource,
		NewDomainDataSource,
		NewDomainDataSourcesAll,
		NewFilterDataSource,
		NewIntegrationDataSource,
		NewLevelDataSource,
		NewLifecycleDataSource,
		NewPropertyDefinitionDataSource,
		NewRepositoryDataSource,
		NewScorecardDataSource,
		NewServiceDataSource,
		NewSystemDataSource,
		NewTeamDataSource,
		NewTierDataSource,
		NewUserDataSource,
		NewWebhookActionDataSource,
	}
}

func New(version string) func() provider.Provider {
	return func() provider.Provider {
		return &OpslevelProvider{version: version}
	}
}

// func Provider() terraform.ResourceProvider {
// 	return &schema.Provider{
// 		Schema: map[string]*schema.Schema{
// 			"api_url": {
// 				Type:        schema.TypeString,
// 				Required:    true,
// 				DefaultFunc: schema.EnvDefaultFunc("OPSLEVEL_API_URL", "https://api.opslevel.com/"),
// 				Description: "The url of the OpsLevel API to. It can also be sourced from the OPSLEVEL_API_URL environment variable.",
// 				Sensitive:   false,
// 			},
// 			"api_token": {
// 				Type:        schema.TypeString,
// 				Required:    true,
// 				DefaultFunc: schema.EnvDefaultFunc("OPSLEVEL_API_TOKEN", ""),
// 				Description: "The API authorization token. It can also be sourced from the OPSLEVEL_API_TOKEN environment variable.",
// 				Sensitive:   true,
// 			},
// 			"api_timeout": {
// 				Type:        schema.TypeInt,
// 				Optional:    true,
// 				DefaultFunc: schema.EnvDefaultFunc("OPSLEVEL_API_TIMEOUT", "30"),
// 				Description: "Value (in seconds) to use for the timeout of API calls made",
// 				Sensitive:   false,
// 			},
// 		},

// 		DataSourcesMap: map[string]*schema.Resource{
// 			"opslevel_domain":               datasourceDomain(),
// 			"opslevel_domains":              datasourceDomains(),
// 			"opslevel_filter":               datasourceFilter(),
// 			"opslevel_filters":              datasourceFilters(),
// 			"opslevel_integration":          datasourceIntegration(),
// 			"opslevel_integrations":         datasourceIntegrations(),
// 			"opslevel_lifecycle":            datasourceLifecycle(),
// 			"opslevel_lifecycles":           datasourceLifecycles(),
// 			"opslevel_property_definition":  datasourcePropertyDefinition(),
// 			"opslevel_property_definitions": datasourcePropertyDefinitions(),
// 			"opslevel_repository":           datasourceRepository(),
// 			"opslevel_repositories":         datasourceRepositories(),
// 			"opslevel_rubric_category":      datasourceRubricCategory(),
// 			"opslevel_rubric_categories":    datasourceRubricCategories(),
// 			"opslevel_rubric_level":         datasourceRubricLevel(),
// 			"opslevel_rubric_levels":        datasourceRubricLevels(),
// 			"opslevel_scorecard":            datasourceScorecard(),
// 			"opslevel_scorecards":           datasourceScorecards(),
// 			"opslevel_service":              datasourceService(),
// 			"opslevel_services":             datasourceServices(),
// 			"opslevel_system":               datasourceSystem(),
// 			"opslevel_systems":              datasourceSystems(),
// 			"opslevel_team":                 datasourceTeam(),
// 			"opslevel_teams":                datasourceTeams(),
// 			"opslevel_tier":                 datasourceTier(),
// 			"opslevel_tiers":                datasourceTiers(),
// 			"opslevel_users":                datasourceUsers(),
// 		},
// 		ResourcesMap: map[string]*schema.Resource{
// 			"opslevel_check_alert_source_usage":    resourceCheckAlertSourceUsage(),
// 			"opslevel_check_custom_event":          resourceCheckCustomEvent(),
// 			"opslevel_check_git_branch_protection": resourceCheckGitBranchProtection(),
// 			"opslevel_check_has_documentation":     resourceCheckHasDocumentation(),
// 			"opslevel_check_has_recent_deploy":     resourceCheckHasRecentDeploy(),
// 			"opslevel_check_manual":                resourceCheckManual(),
// 			"opslevel_check_repository_file":       resourceCheckRepositoryFile(),
// 			"opslevel_check_repository_grep":       resourceCheckRepositoryGrep(),
// 			"opslevel_check_repository_integrated": resourceCheckRepositoryIntegrated(),
// 			"opslevel_check_repository_search":     resourceCheckRepositorySearch(),
// 			"opslevel_check_service_dependency":    resourceCheckServiceDependency(),
// 			"opslevel_check_service_configuration": resourceCheckServiceConfiguration(),
// 			"opslevel_check_service_ownership":     resourceCheckServiceOwnership(),
// 			"opslevel_check_service_property":      resourceCheckServiceProperty(),
// 			"opslevel_check_tag_defined":           resourceCheckTagDefined(),
// 			"opslevel_check_tool_usage":            resourceCheckToolUsage(),
// 			"opslevel_domain":                      resourceDomain(),
// 			"opslevel_filter":                      resourceFilter(),
// 			"opslevel_infrastructure":              resourceInfrastructure(),
// 			"opslevel_integration_aws":             resourceIntegrationAWS(),
// 			"opslevel_property_assignment":         resourcePropertyAssignment(),
// 			"opslevel_property_definition":         resourcePropertyDefinition(),
// 			"opslevel_repository":                  resourceRepository(),
// 			"opslevel_rubric_level":                resourceRubricLevel(),
// 			"opslevel_rubric_category":             resourceRubricCategory(),
// 			"opslevel_scorecard":                   resourceScorecard(),
// 			"opslevel_secret":                      resourceSecret(),
// 			"opslevel_service":                     resourceService(),
// 			"opslevel_service_dependency":          resourceServiceDependency(),
// 			"opslevel_service_repository":          resourceServiceRepository(),
// 			"opslevel_service_tag":                 resourceServiceTag(),
// 			"opslevel_service_tool":                resourceServiceTool(),
// 			"opslevel_system":                      resourceSystem(),
// 			"opslevel_tag":                         resourceTag(),
// 			"opslevel_team_contact":                resourceTeamContact(),
// 			"opslevel_team_tag":                    resourceTeamTag(),
// 			"opslevel_team":                        resourceTeam(),
// 			"opslevel_trigger_definition":          resourceTriggerDefinition(),
// 			"opslevel_user":                        resourceUser(),
// 			"opslevel_webhook_action":              resourceWebhookAction(),
// 		},

// 		ConfigureFunc: func(d *schema.ResourceData) (interface{}, error) {
// 			url := d.Get("api_url").(string)
// 			token := d.Get("api_token").(string)
// 			timeout := d.Get("api_timeout").(int)
// 			if timeout <= 0 {
// 				timeout = 10
// 			}
// 			log.Println("[INFO] Initializing OpsLevel client")

// 			opts := make([]opslevel.Option, 0)

// 			opts = append(opts, opslevel.SetAPIToken(token))
// 			opts = append(opts, opslevel.SetURL(url))
// 			opts = append(opts, opslevel.SetUserAgentExtra(fmt.Sprintf("terraform-provider-%s", version)))
// 			opts = append(opts, opslevel.SetTimeout(time.Second*time.Duration(timeout)))

// 			client := opslevel.NewGQLClient(opts...)

// 			return client, client.Validate()
// 		},
// 	}
// }

// func GetString(d *schema.ResourceData, key string) *string {
// 	value := d.Get(key).(string)
// 	return &value
// }<|MERGE_RESOLUTION|>--- conflicted
+++ resolved
@@ -177,12 +177,9 @@
 		NewRubricLevelResource,
 		NewScorecardResource,
 		NewSecretResource,
+		NewServiceDependencyResource,
 		NewServiceResource,
-<<<<<<< HEAD
 		NewServiceRepositoryResource,
-=======
-		NewServiceDependencyResource,
->>>>>>> ac123999
 		NewSystemResource,
 		NewTeamResource,
 		NewTeamContactResource,
