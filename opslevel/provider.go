--- conflicted
+++ resolved
@@ -180,12 +180,9 @@
 		NewSecretResource,
 		NewServiceDependencyResource,
 		NewServiceResource,
-<<<<<<< HEAD
-		NewServiceToolResource,
-=======
 		NewServiceRepositoryResource,
 		NewServiceTagResource,
->>>>>>> d0239739
+		NewServiceToolResource,
 		NewSystemResource,
 		NewTeamContactResource,
 		NewTeamResource,
