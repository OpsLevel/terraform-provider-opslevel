package opslevel

import (
	"context"
	"fmt"
	// "log"
	"os"
	"strconv"
	"time"

	// "github.com/hashicorp/terraform-plugin-sdk/helper/schema"
	// "github.com/hashicorp/terraform-plugin-sdk/terraform"
	// "github.com/opslevel/opslevel-go/v2024"
	"github.com/hashicorp/terraform-plugin-framework/datasource"
	"github.com/hashicorp/terraform-plugin-framework/provider"
	"github.com/hashicorp/terraform-plugin-framework/provider/schema"
	"github.com/hashicorp/terraform-plugin-framework/resource"
	"github.com/hashicorp/terraform-plugin-framework/types"
	"github.com/hashicorp/terraform-plugin-log/tflog"
	"github.com/opslevel/opslevel-go/v2024"
)

const defaultApiTimeout = int64(30)

// Ensure the implementation satisfies the provider.Provider interface.
var _ provider.Provider = &OpslevelProvider{}

type OpslevelProvider struct {
	version string
}

type OpslevelProviderModel struct {
	ApiToken   types.String `tfsdk:"api_token"`
	ApiUrl     types.String `tfsdk:"api_url"`
	ApiTimeout types.Int64  `tfsdk:"api_timeout"`
}

func (p *OpslevelProvider) Metadata(_ context.Context, _ provider.MetadataRequest, resp *provider.MetadataResponse) {
	resp.TypeName = "opslevel"
	resp.Version = p.version
}

func (p *OpslevelProvider) Schema(ctx context.Context, req provider.SchemaRequest, resp *provider.SchemaResponse) {
	resp.Schema = schema.Schema{
		Attributes: map[string]schema.Attribute{
			"api_token": schema.StringAttribute{
				Required:    true,
				Description: "The API authorization token. It can also be sourced from the OPSLEVEL_API_TOKEN environment variable.",
				Sensitive:   true,
			},
			"api_url": schema.StringAttribute{
				Optional:    true,
				Description: "The url of the OpsLevel API to. It can also be sourced from the OPSLEVEL_API_URL environment variable.",
				Sensitive:   false,
			},
			"api_timeout": schema.Int64Attribute{
				Optional:    true,
				Description: "Value (in seconds) to use for the timeout of API calls made",
				Sensitive:   false,
			},
		},
	}
}

func configApiToken(data *OpslevelProviderModel, resp *provider.ConfigureResponse) {
	if data.ApiUrl.IsNull() || data.ApiToken.Equal(types.StringValue("")) {
		if apiToken, ok := os.LookupEnv("OPSLEVEL_API_TOKEN"); ok {
			data.ApiToken = types.StringValue(apiToken)
		} else {
			resp.Diagnostics.AddError(
				"Missing OPSLEVEL_API_TOKEN",
				"An OPSLEVEL_API_TOKEN is needed to authenticate with the opslevel client. "+
					"This can be set as an environment variable or in the provider configuration block as 'api_token'.",
			)
		}
	}
}

func configApiUrl(data *OpslevelProviderModel) {
	if data.ApiUrl.IsNull() || data.ApiUrl.Equal(types.StringValue("")) {
		if apiUrl, ok := os.LookupEnv("OPSLEVEL_API_URL"); ok {
			data.ApiUrl = types.StringValue(apiUrl)
		} else {
			data.ApiUrl = types.StringValue("https://api.opslevel.com/")
		}
	}
}

func configApiTimeOut(data *OpslevelProviderModel, resp *provider.ConfigureResponse) {
	if data.ApiTimeout.ValueInt64() > 0 {
		return
	}

	if apiTimeout, ok := os.LookupEnv("OPSLEVEL_API_TIMEOUT"); ok {
		if timeout, err := strconv.Atoi(apiTimeout); err == nil {
			data.ApiTimeout = types.Int64Value(int64(timeout))
			return
		}
	}

	resp.Diagnostics.AddWarning(
		"Expected OPSLEVEL_API_TIMEOUT to be an int",
		fmt.Sprintf(
			"OPSLEVEL_API_TIMEOUT was set but not as an int. The default timeout value of %d seconds will be used.",
			defaultApiTimeout,
		),
	)
	data.ApiTimeout = types.Int64Value(defaultApiTimeout)
}

func (p *OpslevelProvider) Configure(ctx context.Context, req provider.ConfigureRequest, resp *provider.ConfigureResponse) {
	var data OpslevelProviderModel
	tflog.Info(ctx, "Initializing opslevel client")

	resp.Diagnostics.Append(req.Config.Get(ctx, &data)...)

	if resp.Diagnostics.HasError() {
		return
	}

	// Configuration values are now available.
	tflog.Debug(ctx, "Setting opslevel client API token...")
	configApiToken(&data, resp)
	tflog.Debug(ctx, "opslevel client API token is set")

	tflog.Debug(ctx, "Setting opslevel client API endpoint URL...")
	configApiUrl(&data)
	tflog.Debug(ctx, "opslevel client API endpoint URL is set")

	tflog.Debug(ctx, "Setting opslevel client API timeout...")
	configApiTimeOut(&data, resp)
	tflog.Debug(ctx, "opslevel client API timeout is set")

	opts := []opslevel.Option{
		opslevel.SetAPIToken(data.ApiToken.ValueString()),
		opslevel.SetURL(data.ApiUrl.ValueString()),
		opslevel.SetTimeout(time.Second * time.Duration(data.ApiTimeout.ValueInt64())),
		opslevel.SetUserAgentExtra(fmt.Sprintf("terraform-provider-%s", p.version)),
	}
	client := opslevel.NewGQLClient(opts...)

	tflog.Debug(ctx, "Validating OpsLevel client...")
	if err := client.Validate(); err != nil {
		tflog.Error(ctx, fmt.Sprintf("OpsLevel client validation error: %s", err))
	}
	tflog.Debug(ctx, "OpsLevel client is valid")
	tflog.Info(ctx, "OpsLevel client is initialized")

	resp.DataSourceData = client
	resp.ResourceData = client
}

func (p *OpslevelProvider) Resources(context.Context) []func() resource.Resource {
	return []func() resource.Resource{
		NewDomainResource,
		NewFilterResource,
		NewInfrastructureResource,
		NewRubricCategoryResource,
		NewRubricLevelResource,
		NewScorecardResource,
		NewSecretResource,
		NewServiceResource,
<<<<<<< HEAD
		NewSystemResource,
=======
		NewTriggerDefinitionResource,
>>>>>>> 6a60577e
		NewUserResource,
		NewWebhookActionResource,
	}
}

func (p *OpslevelProvider) DataSources(context.Context) []func() datasource.DataSource {
	return []func() datasource.DataSource{
		NewCategoryDataSource,
		NewDomainDataSource,
		NewDomainDataSourcesAll,
		NewFilterDataSource,
		NewIntegrationDataSource,
		NewLevelDataSource,
		NewLifecycleDataSource,
		NewPropertyDefinitionDataSource,
		NewRepositoryDataSource,
		NewScorecardDataSource,
		NewServiceDataSource,
		NewSystemDataSource,
		NewTeamDataSource,
		NewTierDataSource,
		NewUserDataSource,
		NewWebhookActionDataSource,
	}
}

func New(version string) func() provider.Provider {
	return func() provider.Provider {
		return &OpslevelProvider{version: version}
	}
}

// func Provider() terraform.ResourceProvider {
// 	return &schema.Provider{
// 		Schema: map[string]*schema.Schema{
// 			"api_url": {
// 				Type:        schema.TypeString,
// 				Required:    true,
// 				DefaultFunc: schema.EnvDefaultFunc("OPSLEVEL_API_URL", "https://api.opslevel.com/"),
// 				Description: "The url of the OpsLevel API to. It can also be sourced from the OPSLEVEL_API_URL environment variable.",
// 				Sensitive:   false,
// 			},
// 			"api_token": {
// 				Type:        schema.TypeString,
// 				Required:    true,
// 				DefaultFunc: schema.EnvDefaultFunc("OPSLEVEL_API_TOKEN", ""),
// 				Description: "The API authorization token. It can also be sourced from the OPSLEVEL_API_TOKEN environment variable.",
// 				Sensitive:   true,
// 			},
// 			"api_timeout": {
// 				Type:        schema.TypeInt,
// 				Optional:    true,
// 				DefaultFunc: schema.EnvDefaultFunc("OPSLEVEL_API_TIMEOUT", "30"),
// 				Description: "Value (in seconds) to use for the timeout of API calls made",
// 				Sensitive:   false,
// 			},
// 		},

// 		DataSourcesMap: map[string]*schema.Resource{
// 			"opslevel_domain":               datasourceDomain(),
// 			"opslevel_domains":              datasourceDomains(),
// 			"opslevel_filter":               datasourceFilter(),
// 			"opslevel_filters":              datasourceFilters(),
// 			"opslevel_integration":          datasourceIntegration(),
// 			"opslevel_integrations":         datasourceIntegrations(),
// 			"opslevel_lifecycle":            datasourceLifecycle(),
// 			"opslevel_lifecycles":           datasourceLifecycles(),
// 			"opslevel_property_definition":  datasourcePropertyDefinition(),
// 			"opslevel_property_definitions": datasourcePropertyDefinitions(),
// 			"opslevel_repository":           datasourceRepository(),
// 			"opslevel_repositories":         datasourceRepositories(),
// 			"opslevel_rubric_category":      datasourceRubricCategory(),
// 			"opslevel_rubric_categories":    datasourceRubricCategories(),
// 			"opslevel_rubric_level":         datasourceRubricLevel(),
// 			"opslevel_rubric_levels":        datasourceRubricLevels(),
// 			"opslevel_scorecard":            datasourceScorecard(),
// 			"opslevel_scorecards":           datasourceScorecards(),
// 			"opslevel_service":              datasourceService(),
// 			"opslevel_services":             datasourceServices(),
// 			"opslevel_system":               datasourceSystem(),
// 			"opslevel_systems":              datasourceSystems(),
// 			"opslevel_team":                 datasourceTeam(),
// 			"opslevel_teams":                datasourceTeams(),
// 			"opslevel_tier":                 datasourceTier(),
// 			"opslevel_tiers":                datasourceTiers(),
// 			"opslevel_users":                datasourceUsers(),
// 		},
// 		ResourcesMap: map[string]*schema.Resource{
// 			"opslevel_check_alert_source_usage":    resourceCheckAlertSourceUsage(),
// 			"opslevel_check_custom_event":          resourceCheckCustomEvent(),
// 			"opslevel_check_git_branch_protection": resourceCheckGitBranchProtection(),
// 			"opslevel_check_has_documentation":     resourceCheckHasDocumentation(),
// 			"opslevel_check_has_recent_deploy":     resourceCheckHasRecentDeploy(),
// 			"opslevel_check_manual":                resourceCheckManual(),
// 			"opslevel_check_repository_file":       resourceCheckRepositoryFile(),
// 			"opslevel_check_repository_grep":       resourceCheckRepositoryGrep(),
// 			"opslevel_check_repository_integrated": resourceCheckRepositoryIntegrated(),
// 			"opslevel_check_repository_search":     resourceCheckRepositorySearch(),
// 			"opslevel_check_service_dependency":    resourceCheckServiceDependency(),
// 			"opslevel_check_service_configuration": resourceCheckServiceConfiguration(),
// 			"opslevel_check_service_ownership":     resourceCheckServiceOwnership(),
// 			"opslevel_check_service_property":      resourceCheckServiceProperty(),
// 			"opslevel_check_tag_defined":           resourceCheckTagDefined(),
// 			"opslevel_check_tool_usage":            resourceCheckToolUsage(),
// 			"opslevel_domain":                      resourceDomain(),
// 			"opslevel_filter":                      resourceFilter(),
// 			"opslevel_infrastructure":              resourceInfrastructure(),
// 			"opslevel_integration_aws":             resourceIntegrationAWS(),
// 			"opslevel_property_assignment":         resourcePropertyAssignment(),
// 			"opslevel_property_definition":         resourcePropertyDefinition(),
// 			"opslevel_repository":                  resourceRepository(),
// 			"opslevel_rubric_level":                resourceRubricLevel(),
// 			"opslevel_rubric_category":             resourceRubricCategory(),
// 			"opslevel_scorecard":                   resourceScorecard(),
// 			"opslevel_secret":                      resourceSecret(),
// 			"opslevel_service":                     resourceService(),
// 			"opslevel_service_dependency":          resourceServiceDependency(),
// 			"opslevel_service_repository":          resourceServiceRepository(),
// 			"opslevel_service_tag":                 resourceServiceTag(),
// 			"opslevel_service_tool":                resourceServiceTool(),
// 			"opslevel_system":                      resourceSystem(),
// 			"opslevel_tag":                         resourceTag(),
// 			"opslevel_team_contact":                resourceTeamContact(),
// 			"opslevel_team_tag":                    resourceTeamTag(),
// 			"opslevel_team":                        resourceTeam(),
// 			"opslevel_trigger_definition":          resourceTriggerDefinition(),
// 			"opslevel_user":                        resourceUser(),
// 			"opslevel_webhook_action":              resourceWebhookAction(),
// 		},

// 		ConfigureFunc: func(d *schema.ResourceData) (interface{}, error) {
// 			url := d.Get("api_url").(string)
// 			token := d.Get("api_token").(string)
// 			timeout := d.Get("api_timeout").(int)
// 			if timeout <= 0 {
// 				timeout = 10
// 			}
// 			log.Println("[INFO] Initializing OpsLevel client")

// 			opts := make([]opslevel.Option, 0)

// 			opts = append(opts, opslevel.SetAPIToken(token))
// 			opts = append(opts, opslevel.SetURL(url))
// 			opts = append(opts, opslevel.SetUserAgentExtra(fmt.Sprintf("terraform-provider-%s", version)))
// 			opts = append(opts, opslevel.SetTimeout(time.Second*time.Duration(timeout)))

// 			client := opslevel.NewGQLClient(opts...)

// 			return client, client.Validate()
// 		},
// 	}
// }

// func GetString(d *schema.ResourceData, key string) *string {
// 	value := d.Get(key).(string)
// 	return &value
// }<|MERGE_RESOLUTION|>--- conflicted
+++ resolved
@@ -160,11 +160,8 @@
 		NewScorecardResource,
 		NewSecretResource,
 		NewServiceResource,
-<<<<<<< HEAD
 		NewSystemResource,
-=======
 		NewTriggerDefinitionResource,
->>>>>>> 6a60577e
 		NewUserResource,
 		NewWebhookActionResource,
 	}
