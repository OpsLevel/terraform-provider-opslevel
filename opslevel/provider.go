package opslevel

import (
	"context"
	"fmt"
	// "log"
	"os"
	"strconv"
	"time"

	// "github.com/hashicorp/terraform-plugin-sdk/helper/schema"
	// "github.com/hashicorp/terraform-plugin-sdk/terraform"
	// "github.com/opslevel/opslevel-go/v2024"
	"github.com/hashicorp/terraform-plugin-framework/datasource"
	"github.com/hashicorp/terraform-plugin-framework/provider"
	"github.com/hashicorp/terraform-plugin-framework/provider/schema"
	"github.com/hashicorp/terraform-plugin-framework/resource"
	"github.com/hashicorp/terraform-plugin-framework/types"
	"github.com/hashicorp/terraform-plugin-log/tflog"
	"github.com/opslevel/opslevel-go/v2024"
)

const defaultApiTimeout = int64(30)

// Ensure the implementation satisfies the provider.Provider interface.
var _ provider.Provider = &OpslevelProvider{}

type OpslevelProvider struct {
	version string
}

type OpslevelProviderModel struct {
	ApiToken   types.String `tfsdk:"api_token"`
	ApiUrl     types.String `tfsdk:"api_url"`
	ApiTimeout types.Int64  `tfsdk:"api_timeout"`
}

func (p *OpslevelProvider) Metadata(_ context.Context, _ provider.MetadataRequest, resp *provider.MetadataResponse) {
	resp.TypeName = "opslevel"
	resp.Version = p.version
}

func (p *OpslevelProvider) Schema(ctx context.Context, req provider.SchemaRequest, resp *provider.SchemaResponse) {
	resp.Schema = schema.Schema{
		Attributes: map[string]schema.Attribute{
			"api_token": schema.StringAttribute{
				Required:    true,
				Description: "The API authorization token. It can also be sourced from the OPSLEVEL_API_TOKEN environment variable.",
				Sensitive:   true,
			},
			"api_url": schema.StringAttribute{
				Optional:    true,
				Description: "The url of the OpsLevel API to. It can also be sourced from the OPSLEVEL_API_URL environment variable.",
				Sensitive:   false,
			},
			"api_timeout": schema.Int64Attribute{
				Optional:    true,
				Description: "Value (in seconds) to use for the timeout of API calls made",
				Sensitive:   false,
			},
		},
	}
}

func configApiToken(data *OpslevelProviderModel, resp *provider.ConfigureResponse) {
	if data.ApiUrl.IsNull() || data.ApiToken.Equal(types.StringValue("")) {
		if apiToken, ok := os.LookupEnv("OPSLEVEL_API_TOKEN"); ok {
			data.ApiToken = types.StringValue(apiToken)
		} else {
			resp.Diagnostics.AddError(
				"Missing OPSLEVEL_API_TOKEN",
				"An OPSLEVEL_API_TOKEN is needed to authenticate with the opslevel client. "+
					"This can be set as an environment variable or in the provider configuration block as 'api_token'.",
			)
		}
	}
}

func configApiUrl(data *OpslevelProviderModel) {
	if data.ApiUrl.IsNull() || data.ApiUrl.Equal(types.StringValue("")) {
		if apiUrl, ok := os.LookupEnv("OPSLEVEL_API_URL"); ok {
			data.ApiUrl = types.StringValue(apiUrl)
		} else {
			data.ApiUrl = types.StringValue("https://api.opslevel.com/")
		}
	}
}

func configApiTimeOut(data *OpslevelProviderModel, resp *provider.ConfigureResponse) {
	if data.ApiTimeout.ValueInt64() > 0 {
		return
	}

	if apiTimeout, ok := os.LookupEnv("OPSLEVEL_API_TIMEOUT"); ok {
		if timeout, err := strconv.Atoi(apiTimeout); err == nil {
			data.ApiTimeout = types.Int64Value(int64(timeout))
			return
		}
	}

	resp.Diagnostics.AddWarning(
		"Expected OPSLEVEL_API_TIMEOUT to be an int",
		fmt.Sprintf(
			"OPSLEVEL_API_TIMEOUT was set but not as an int. The default timeout value of %d seconds will be used.",
			defaultApiTimeout,
		),
	)
	data.ApiTimeout = types.Int64Value(defaultApiTimeout)
}

func (p *OpslevelProvider) Configure(ctx context.Context, req provider.ConfigureRequest, resp *provider.ConfigureResponse) {
	var data OpslevelProviderModel
	tflog.Info(ctx, "Initializing opslevel client")

	resp.Diagnostics.Append(req.Config.Get(ctx, &data)...)

	if resp.Diagnostics.HasError() {
		return
	}

	// Configuration values are now available.
	tflog.Debug(ctx, "Setting opslevel client API token...")
	configApiToken(&data, resp)
	tflog.Debug(ctx, "opslevel client API token is set")

	tflog.Debug(ctx, "Setting opslevel client API endpoint URL...")
	configApiUrl(&data)
	tflog.Debug(ctx, "opslevel client API endpoint URL is set")

	tflog.Debug(ctx, "Setting opslevel client API timeout...")
	configApiTimeOut(&data, resp)
	tflog.Debug(ctx, "opslevel client API timeout is set")

	opts := []opslevel.Option{
		opslevel.SetAPIToken(data.ApiToken.ValueString()),
		opslevel.SetURL(data.ApiUrl.ValueString()),
		opslevel.SetTimeout(time.Second * time.Duration(data.ApiTimeout.ValueInt64())),
		opslevel.SetUserAgentExtra(fmt.Sprintf("terraform-provider-%s", p.version)),
	}
	client := opslevel.NewGQLClient(opts...)

	tflog.Debug(ctx, "Validating OpsLevel client...")
	if err := client.Validate(); err != nil {
		tflog.Error(ctx, fmt.Sprintf("OpsLevel client validation error: %s", err))
	}
	tflog.Debug(ctx, "OpsLevel client is valid")
	tflog.Info(ctx, "OpsLevel client is initialized")

	resp.DataSourceData = client
	resp.ResourceData = client
}

func (p *OpslevelProvider) Resources(context.Context) []func() resource.Resource {
	return []func() resource.Resource{
		NewDomainResource,
	}
}

func (p *OpslevelProvider) DataSources(context.Context) []func() datasource.DataSource {
	return []func() datasource.DataSource{
		NewCategoryDataSource,
		NewDomainDataSource,
		NewDomainDataSourcesAll,
		NewFilterDataSource,
		NewLevelDataSource,
		NewPropertyDefinitionDataSource,
<<<<<<< HEAD
		NewServiceDataSource,
=======
		NewScorecardDataSource,
>>>>>>> 187d077c
		NewTierDataSource,
	}
}

func New(version string) func() provider.Provider {
	return func() provider.Provider {
		return &OpslevelProvider{version: version}
	}
}

// func Provider() terraform.ResourceProvider {
// 	return &schema.Provider{
// 		Schema: map[string]*schema.Schema{
// 			"api_url": {
// 				Type:        schema.TypeString,
// 				Required:    true,
// 				DefaultFunc: schema.EnvDefaultFunc("OPSLEVEL_API_URL", "https://api.opslevel.com/"),
// 				Description: "The url of the OpsLevel API to. It can also be sourced from the OPSLEVEL_API_URL environment variable.",
// 				Sensitive:   false,
// 			},
// 			"api_token": {
// 				Type:        schema.TypeString,
// 				Required:    true,
// 				DefaultFunc: schema.EnvDefaultFunc("OPSLEVEL_API_TOKEN", ""),
// 				Description: "The API authorization token. It can also be sourced from the OPSLEVEL_API_TOKEN environment variable.",
// 				Sensitive:   true,
// 			},
// 			"api_timeout": {
// 				Type:        schema.TypeInt,
// 				Optional:    true,
// 				DefaultFunc: schema.EnvDefaultFunc("OPSLEVEL_API_TIMEOUT", "30"),
// 				Description: "Value (in seconds) to use for the timeout of API calls made",
// 				Sensitive:   false,
// 			},
// 		},

// 		DataSourcesMap: map[string]*schema.Resource{
// 			"opslevel_domain":               datasourceDomain(),
// 			"opslevel_domains":              datasourceDomains(),
// 			"opslevel_filter":               datasourceFilter(),
// 			"opslevel_filters":              datasourceFilters(),
// 			"opslevel_integration":          datasourceIntegration(),
// 			"opslevel_integrations":         datasourceIntegrations(),
// 			"opslevel_lifecycle":            datasourceLifecycle(),
// 			"opslevel_lifecycles":           datasourceLifecycles(),
// 			"opslevel_property_definition":  datasourcePropertyDefinition(),
// 			"opslevel_property_definitions": datasourcePropertyDefinitions(),
// 			"opslevel_repository":           datasourceRepository(),
// 			"opslevel_repositories":         datasourceRepositories(),
// 			"opslevel_rubric_category":      datasourceRubricCategory(),
// 			"opslevel_rubric_categories":    datasourceRubricCategories(),
// 			"opslevel_rubric_level":         datasourceRubricLevel(),
// 			"opslevel_rubric_levels":        datasourceRubricLevels(),
// 			"opslevel_scorecard":            datasourceScorecard(),
// 			"opslevel_scorecards":           datasourceScorecards(),
// 			"opslevel_service":              datasourceService(),
// 			"opslevel_services":             datasourceServices(),
// 			"opslevel_system":               datasourceSystem(),
// 			"opslevel_systems":              datasourceSystems(),
// 			"opslevel_team":                 datasourceTeam(),
// 			"opslevel_teams":                datasourceTeams(),
// 			"opslevel_tier":                 datasourceTier(),
// 			"opslevel_tiers":                datasourceTiers(),
// 			"opslevel_users":                datasourceUsers(),
// 		},
// 		ResourcesMap: map[string]*schema.Resource{
// 			"opslevel_check_alert_source_usage":    resourceCheckAlertSourceUsage(),
// 			"opslevel_check_custom_event":          resourceCheckCustomEvent(),
// 			"opslevel_check_git_branch_protection": resourceCheckGitBranchProtection(),
// 			"opslevel_check_has_documentation":     resourceCheckHasDocumentation(),
// 			"opslevel_check_has_recent_deploy":     resourceCheckHasRecentDeploy(),
// 			"opslevel_check_manual":                resourceCheckManual(),
// 			"opslevel_check_repository_file":       resourceCheckRepositoryFile(),
// 			"opslevel_check_repository_grep":       resourceCheckRepositoryGrep(),
// 			"opslevel_check_repository_integrated": resourceCheckRepositoryIntegrated(),
// 			"opslevel_check_repository_search":     resourceCheckRepositorySearch(),
// 			"opslevel_check_service_dependency":    resourceCheckServiceDependency(),
// 			"opslevel_check_service_configuration": resourceCheckServiceConfiguration(),
// 			"opslevel_check_service_ownership":     resourceCheckServiceOwnership(),
// 			"opslevel_check_service_property":      resourceCheckServiceProperty(),
// 			"opslevel_check_tag_defined":           resourceCheckTagDefined(),
// 			"opslevel_check_tool_usage":            resourceCheckToolUsage(),
// 			"opslevel_domain":                      resourceDomain(),
// 			"opslevel_filter":                      resourceFilter(),
// 			"opslevel_infrastructure":              resourceInfrastructure(),
// 			"opslevel_integration_aws":             resourceIntegrationAWS(),
// 			"opslevel_property_assignment":         resourcePropertyAssignment(),
// 			"opslevel_property_definition":         resourcePropertyDefinition(),
// 			"opslevel_repository":                  resourceRepository(),
// 			"opslevel_rubric_level":                resourceRubricLevel(),
// 			"opslevel_rubric_category":             resourceRubricCategory(),
// 			"opslevel_scorecard":                   resourceScorecard(),
// 			"opslevel_secret":                      resourceSecret(),
// 			"opslevel_service":                     resourceService(),
// 			"opslevel_service_dependency":          resourceServiceDependency(),
// 			"opslevel_service_repository":          resourceServiceRepository(),
// 			"opslevel_service_tag":                 resourceServiceTag(),
// 			"opslevel_service_tool":                resourceServiceTool(),
// 			"opslevel_system":                      resourceSystem(),
// 			"opslevel_tag":                         resourceTag(),
// 			"opslevel_team_contact":                resourceTeamContact(),
// 			"opslevel_team_tag":                    resourceTeamTag(),
// 			"opslevel_team":                        resourceTeam(),
// 			"opslevel_trigger_definition":          resourceTriggerDefinition(),
// 			"opslevel_user":                        resourceUser(),
// 			"opslevel_webhook_action":              resourceWebhookAction(),
// 		},

// 		ConfigureFunc: func(d *schema.ResourceData) (interface{}, error) {
// 			url := d.Get("api_url").(string)
// 			token := d.Get("api_token").(string)
// 			timeout := d.Get("api_timeout").(int)
// 			if timeout <= 0 {
// 				timeout = 10
// 			}
// 			log.Println("[INFO] Initializing OpsLevel client")

// 			opts := make([]opslevel.Option, 0)

// 			opts = append(opts, opslevel.SetAPIToken(token))
// 			opts = append(opts, opslevel.SetURL(url))
// 			opts = append(opts, opslevel.SetUserAgentExtra(fmt.Sprintf("terraform-provider-%s", version)))
// 			opts = append(opts, opslevel.SetTimeout(time.Second*time.Duration(timeout)))

// 			client := opslevel.NewGQLClient(opts...)

// 			return client, client.Validate()
// 		},
// 	}
// }

// func GetString(d *schema.ResourceData, key string) *string {
// 	value := d.Get(key).(string)
// 	return &value
// }<|MERGE_RESOLUTION|>--- conflicted
+++ resolved
@@ -164,11 +164,8 @@
 		NewFilterDataSource,
 		NewLevelDataSource,
 		NewPropertyDefinitionDataSource,
-<<<<<<< HEAD
+		NewScorecardDataSource,
 		NewServiceDataSource,
-=======
-		NewScorecardDataSource,
->>>>>>> 187d077c
 		NewTierDataSource,
 	}
 }
