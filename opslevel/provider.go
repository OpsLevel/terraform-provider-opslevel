--- conflicted
+++ resolved
@@ -180,11 +180,8 @@
 		NewSecretResource,
 		NewServiceDependencyResource,
 		NewServiceResource,
-<<<<<<< HEAD
 		NewServiceRepositoryResource,
-=======
 		NewServiceTagResource,
->>>>>>> 7b34d963
 		NewSystemResource,
 		NewTeamContactResource,
 		NewTeamResource,
