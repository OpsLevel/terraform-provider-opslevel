--- conflicted
+++ resolved
@@ -155,13 +155,9 @@
 }
 
 func (p *OpslevelProvider) DataSources(context.Context) []func() datasource.DataSource {
-<<<<<<< HEAD
-	return []func() datasource.DataSource{}
-=======
 	return []func() datasource.DataSource{
 		NewDomainDataSource,
 	}
->>>>>>> d9108125
 }
 
 func New(version string) func() provider.Provider {
