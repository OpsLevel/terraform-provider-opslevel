package opslevel

import (
	"context"
	"fmt"
	// "log"
	"os"
	"strconv"
	"time"

	// "github.com/hashicorp/terraform-plugin-sdk/helper/schema"
	// "github.com/hashicorp/terraform-plugin-sdk/terraform"
	// "github.com/opslevel/opslevel-go/v2024"
	"github.com/hashicorp/terraform-plugin-framework/datasource"
	"github.com/hashicorp/terraform-plugin-framework/provider"
	"github.com/hashicorp/terraform-plugin-framework/provider/schema"
	"github.com/hashicorp/terraform-plugin-framework/resource"
	"github.com/hashicorp/terraform-plugin-framework/types"
	"github.com/hashicorp/terraform-plugin-log/tflog"
	"github.com/opslevel/opslevel-go/v2024"
)

// Ensure the implementation satisfies the provider.Provider interface.
var _ provider.Provider = &OpslevelProvider{}

type OpslevelProvider struct {
	version string
}

type OpslevelProviderModel struct {
	ApiToken   types.String `tfsdk:"api_token"`
	ApiUrl     types.String `tfsdk:"api_url"`
	ApiTimeout types.Int64  `tfsdk:"api_timeout"`
}

func (p *OpslevelProvider) Metadata(_ context.Context, _ provider.MetadataRequest, resp *provider.MetadataResponse) {
	resp.TypeName = "opslevel"
	resp.Version = p.version
}

func (p *OpslevelProvider) Schema(ctx context.Context, req provider.SchemaRequest, resp *provider.SchemaResponse) {
	resp.Schema = schema.Schema{
		Attributes: map[string]schema.Attribute{
			"api_token": schema.StringAttribute{
				Required:    true,
				Description: "The API authorization token. It can also be sourced from the OPSLEVEL_API_TOKEN environment variable.",
				Sensitive:   true,
			},
			"api_url": schema.StringAttribute{
				Optional:    true,
				Description: "The url of the OpsLevel API to. It can also be sourced from the OPSLEVEL_API_URL environment variable.",
				Sensitive:   false,
			},
			"api_timeout": schema.Int64Attribute{
				Optional:    true,
				Description: "Value (in seconds) to use for the timeout of API calls made",
				Sensitive:   false,
			},
		},
	}
}

func configApiToken(data *OpslevelProviderModel, resp *provider.ConfigureResponse) {
	if apiToken, ok := os.LookupEnv("OPSLEVEL_API_TOKEN"); ok {
		data.ApiToken = types.StringValue(apiToken)
	} else {
		resp.Diagnostics.AddError(
			"Missing OPSLEVEL_API_TOKEN",
			"An OPSLEVEL_API_TOKEN is needed to authenticate with the opslevel client. "+
				"This can be set as an environment variable or in the provider configuration block as 'api_token'.",
		)
	}
}

func configApiUrl(data *OpslevelProviderModel) {
	if apiUrl, ok := os.LookupEnv("OPSLEVEL_API_URL"); ok {
		data.ApiUrl = types.StringValue(apiUrl)
	} else {
		data.ApiUrl = types.StringValue("https://api.opslevel.com/")
	}
}

func configApiTimeOut(data *OpslevelProviderModel, resp *provider.ConfigureResponse) {
	defaultApiTimeout := int64(30)
	data.ApiTimeout = types.Int64Value(defaultApiTimeout)

	if apiTimeout, ok := os.LookupEnv("OPSLEVEL_API_TIMEOUT"); ok {
		if timeout, err := strconv.Atoi(apiTimeout); err == nil {
			data.ApiTimeout = types.Int64Value(int64(timeout))
		} else {
			resp.Diagnostics.AddWarning(
				"Expected OPSLEVEL_API_TIMEOUT to be an int",
				fmt.Sprintf("OPSLEVEL_API_TIMEOUT was set but not as an int. The default timeout value of %d seconds will be used.", defaultApiTimeout),
			)
			data.ApiTimeout = types.Int64Value(defaultApiTimeout)
		}
	}
}

func (p *OpslevelProvider) Configure(ctx context.Context, req provider.ConfigureRequest, resp *provider.ConfigureResponse) {
	var data OpslevelProviderModel
	tflog.Info(ctx, "Initializing opslevel client")

	resp.Diagnostics.Append(req.Config.Get(ctx, &data)...)

	if resp.Diagnostics.HasError() {
		return
	}

	// Configuration values are now available.
	tflog.Debug(ctx, "Setting opslevel client API token...")
	if data.ApiToken.IsNull() {
		configApiToken(&data, resp)
	}
	tflog.Debug(ctx, "opslevel client API token is set")

	tflog.Debug(ctx, "Setting opslevel client API endpoint URL...")
	if data.ApiUrl.IsNull() {
		configApiUrl(&data)
	}
	tflog.Debug(ctx, "opslevel client API endpoint URL is set")

	tflog.Debug(ctx, "Setting opslevel client API timeout...")
	if data.ApiTimeout.IsNull() {
		configApiTimeOut(&data, resp)
	}
	tflog.Debug(ctx, "opslevel client API timeout is set")

	opts := []opslevel.Option{
		opslevel.SetAPIToken(data.ApiToken.ValueString()),
		opslevel.SetURL(data.ApiUrl.ValueString()),
		opslevel.SetTimeout(time.Second * time.Duration(data.ApiTimeout.ValueInt64())),
		opslevel.SetUserAgentExtra(fmt.Sprintf("terraform-provider-%s", p.version)),
	}
	client := opslevel.NewGQLClient(opts...)

	tflog.Debug(ctx, "Validating OpsLevel client...")
	if err := client.Validate(); err != nil {
		tflog.Error(ctx, fmt.Sprintf("OpsLevel client validation error: %s", err))
	}
	tflog.Debug(ctx, "OpsLevel client is valid")
	tflog.Info(ctx, "OpsLevel client is initialized")

	resp.DataSourceData = client
	resp.ResourceData = client
}

func (p *OpslevelProvider) Resources(context.Context) []func() resource.Resource {
	return []func() resource.Resource{}
}

func (p *OpslevelProvider) DataSources(context.Context) []func() datasource.DataSource {
<<<<<<< HEAD
	return []func() datasource.DataSource{
		NewDomainDataSource,
	}
=======
	return []func() datasource.DataSource{}
>>>>>>> dc872476
}

func New(version string) func() provider.Provider {
	return func() provider.Provider {
		return &OpslevelProvider{version: version}
	}
}

// func Provider() terraform.ResourceProvider {
// 	return &schema.Provider{
// 		Schema: map[string]*schema.Schema{
// 			"api_url": {
// 				Type:        schema.TypeString,
// 				Required:    true,
// 				DefaultFunc: schema.EnvDefaultFunc("OPSLEVEL_API_URL", "https://api.opslevel.com/"),
// 				Description: "The url of the OpsLevel API to. It can also be sourced from the OPSLEVEL_API_URL environment variable.",
// 				Sensitive:   false,
// 			},
// 			"api_token": {
// 				Type:        schema.TypeString,
// 				Required:    true,
// 				DefaultFunc: schema.EnvDefaultFunc("OPSLEVEL_API_TOKEN", ""),
// 				Description: "The API authorization token. It can also be sourced from the OPSLEVEL_API_TOKEN environment variable.",
// 				Sensitive:   true,
// 			},
// 			"api_timeout": {
// 				Type:        schema.TypeInt,
// 				Optional:    true,
// 				DefaultFunc: schema.EnvDefaultFunc("OPSLEVEL_API_TIMEOUT", "30"),
// 				Description: "Value (in seconds) to use for the timeout of API calls made",
// 				Sensitive:   false,
// 			},
// 		},

// 		DataSourcesMap: map[string]*schema.Resource{
// 			"opslevel_domain":               datasourceDomain(),
// 			"opslevel_domains":              datasourceDomains(),
// 			"opslevel_filter":               datasourceFilter(),
// 			"opslevel_filters":              datasourceFilters(),
// 			"opslevel_integration":          datasourceIntegration(),
// 			"opslevel_integrations":         datasourceIntegrations(),
// 			"opslevel_lifecycle":            datasourceLifecycle(),
// 			"opslevel_lifecycles":           datasourceLifecycles(),
// 			"opslevel_property_definition":  datasourcePropertyDefinition(),
// 			"opslevel_property_definitions": datasourcePropertyDefinitions(),
// 			"opslevel_repository":           datasourceRepository(),
// 			"opslevel_repositories":         datasourceRepositories(),
// 			"opslevel_rubric_category":      datasourceRubricCategory(),
// 			"opslevel_rubric_categories":    datasourceRubricCategories(),
// 			"opslevel_rubric_level":         datasourceRubricLevel(),
// 			"opslevel_rubric_levels":        datasourceRubricLevels(),
// 			"opslevel_scorecard":            datasourceScorecard(),
// 			"opslevel_scorecards":           datasourceScorecards(),
// 			"opslevel_service":              datasourceService(),
// 			"opslevel_services":             datasourceServices(),
// 			"opslevel_system":               datasourceSystem(),
// 			"opslevel_systems":              datasourceSystems(),
// 			"opslevel_team":                 datasourceTeam(),
// 			"opslevel_teams":                datasourceTeams(),
// 			"opslevel_tier":                 datasourceTier(),
// 			"opslevel_tiers":                datasourceTiers(),
// 			"opslevel_users":                datasourceUsers(),
// 		},
// 		ResourcesMap: map[string]*schema.Resource{
// 			"opslevel_check_alert_source_usage":    resourceCheckAlertSourceUsage(),
// 			"opslevel_check_custom_event":          resourceCheckCustomEvent(),
// 			"opslevel_check_git_branch_protection": resourceCheckGitBranchProtection(),
// 			"opslevel_check_has_documentation":     resourceCheckHasDocumentation(),
// 			"opslevel_check_has_recent_deploy":     resourceCheckHasRecentDeploy(),
// 			"opslevel_check_manual":                resourceCheckManual(),
// 			"opslevel_check_repository_file":       resourceCheckRepositoryFile(),
// 			"opslevel_check_repository_grep":       resourceCheckRepositoryGrep(),
// 			"opslevel_check_repository_integrated": resourceCheckRepositoryIntegrated(),
// 			"opslevel_check_repository_search":     resourceCheckRepositorySearch(),
// 			"opslevel_check_service_dependency":    resourceCheckServiceDependency(),
// 			"opslevel_check_service_configuration": resourceCheckServiceConfiguration(),
// 			"opslevel_check_service_ownership":     resourceCheckServiceOwnership(),
// 			"opslevel_check_service_property":      resourceCheckServiceProperty(),
// 			"opslevel_check_tag_defined":           resourceCheckTagDefined(),
// 			"opslevel_check_tool_usage":            resourceCheckToolUsage(),
// 			"opslevel_domain":                      resourceDomain(),
// 			"opslevel_filter":                      resourceFilter(),
// 			"opslevel_infrastructure":              resourceInfrastructure(),
// 			"opslevel_integration_aws":             resourceIntegrationAWS(),
// 			"opslevel_property_assignment":         resourcePropertyAssignment(),
// 			"opslevel_property_definition":         resourcePropertyDefinition(),
// 			"opslevel_repository":                  resourceRepository(),
// 			"opslevel_rubric_level":                resourceRubricLevel(),
// 			"opslevel_rubric_category":             resourceRubricCategory(),
// 			"opslevel_scorecard":                   resourceScorecard(),
// 			"opslevel_secret":                      resourceSecret(),
// 			"opslevel_service":                     resourceService(),
// 			"opslevel_service_dependency":          resourceServiceDependency(),
// 			"opslevel_service_repository":          resourceServiceRepository(),
// 			"opslevel_service_tag":                 resourceServiceTag(),
// 			"opslevel_service_tool":                resourceServiceTool(),
// 			"opslevel_system":                      resourceSystem(),
// 			"opslevel_tag":                         resourceTag(),
// 			"opslevel_team_contact":                resourceTeamContact(),
// 			"opslevel_team_tag":                    resourceTeamTag(),
// 			"opslevel_team":                        resourceTeam(),
// 			"opslevel_trigger_definition":          resourceTriggerDefinition(),
// 			"opslevel_user":                        resourceUser(),
// 			"opslevel_webhook_action":              resourceWebhookAction(),
// 		},

// 		ConfigureFunc: func(d *schema.ResourceData) (interface{}, error) {
// 			url := d.Get("api_url").(string)
// 			token := d.Get("api_token").(string)
// 			timeout := d.Get("api_timeout").(int)
// 			if timeout <= 0 {
// 				timeout = 10
// 			}
// 			log.Println("[INFO] Initializing OpsLevel client")

// 			opts := make([]opslevel.Option, 0)

// 			opts = append(opts, opslevel.SetAPIToken(token))
// 			opts = append(opts, opslevel.SetURL(url))
// 			opts = append(opts, opslevel.SetUserAgentExtra(fmt.Sprintf("terraform-provider-%s", version)))
// 			opts = append(opts, opslevel.SetTimeout(time.Second*time.Duration(timeout)))

// 			client := opslevel.NewGQLClient(opts...)

// 			return client, client.Validate()
// 		},
// 	}
// }

// func GetString(d *schema.ResourceData, key string) *string {
// 	value := d.Get(key).(string)
// 	return &value
// }<|MERGE_RESOLUTION|>--- conflicted
+++ resolved
@@ -150,13 +150,9 @@
 }
 
 func (p *OpslevelProvider) DataSources(context.Context) []func() datasource.DataSource {
-<<<<<<< HEAD
 	return []func() datasource.DataSource{
 		NewDomainDataSource,
 	}
-=======
-	return []func() datasource.DataSource{}
->>>>>>> dc872476
 }
 
 func New(version string) func() provider.Provider {
